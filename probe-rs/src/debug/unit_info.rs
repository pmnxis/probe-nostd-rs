use super::{
    debug_info::*, extract_byte_size, extract_file, extract_line, function_die::FunctionDie,
    variable::*, DebugError, DebugRegisters, EndianReader, VariableCache,
};
use crate::{
    debug::{language, stack_frame::StackFrameInfo},
    MemoryInterface,
};
use gimli::{AttributeValue, DebugInfoOffset, EvaluationResult, Location, UnitOffset};

/// The result of `UnitInfo::evaluate_expression()` can be the value of a variable, or a memory location.
pub(crate) enum ExpressionResult {
    Value(VariableValue),
    Location(VariableLocation),
}

/// A struct containing information about a single compilation unit.
pub struct UnitInfo {
    pub(crate) unit: gimli::Unit<GimliReader, usize>,
    dwarf_language: gimli::DwLang,
    language: Box<dyn language::ProgrammingLanguage>,
}

impl UnitInfo {
    /// Create a new `UnitInfo` from a `gimli::Unit`.
    pub fn new(unit: gimli::Unit<GimliReader, usize>) -> Self {
        let dwarf_language = if let Ok(Some(AttributeValue::Language(unit_language))) = unit
            .entries_tree(None)
            .and_then(|mut tree| tree.root()?.entry().attr_value(gimli::DW_AT_language))
        {
            unit_language
        } else {
            tracing::warn!("Unable to retrieve DW_AT_language attribute, assuming Rust.");
            gimli::DW_LANG_Rust
        };

        Self {
            unit,
            dwarf_language,
            language: language::from_dwarf(dwarf_language),
        }
    }

    /// Retrieve the value of the `DW_AT_language` attribute of the compilation unit.
    ///
    /// In the unlikely event that we are unable to retrieve the language, we assume Rust.
    pub(crate) fn get_language(&self) -> gimli::DwLang {
        self.dwarf_language
    }

    pub(crate) fn debug_info_offset(&self) -> Result<DebugInfoOffset, DebugError> {
        self.unit.header.offset().as_debug_info_offset().ok_or_else(|| DebugError::Other(anyhow::anyhow!(
            "Failed to convert unit header offset to debug info offset. This is a bug, please report it."
        )))
    }
    /// Get the DIEs for the function containing the given address.
    ///
    /// If `find_inlined` is `false`, then the result will contain a single [`FunctionDie`]
    /// If `find_inlined` is `true`, then the result will contain a  [`Vec<FunctionDie>`], where the innermost (deepest in the stack) function die is the last entry in the Vec.
    pub(crate) fn get_function_dies(
        &self,
        debug_info: &super::DebugInfo,
        address: u64,
        find_inlined: bool,
    ) -> Result<Vec<FunctionDie>, DebugError> {
        tracing::trace!("Searching Function DIE for address {:#x}", address);

        let mut entries_cursor = self.unit.entries();
        while let Ok(Some((_depth, current))) = entries_cursor.next_dfs() {
            let Some(mut die) = FunctionDie::new(current.clone(), self) else {
                // We only want to process DIEs that are functions.
                continue;
            };

            let mut gimli_ranges = debug_info.dwarf.die_ranges(&self.unit, current)?;
            while let Ok(Some(gimli_range)) = gimli_ranges.next() {
                die.ranges.push(gimli_range.begin..gimli_range.end);
            }
<<<<<<< HEAD

            if !die.range_contains(address) {
                continue;
            }

            let mut functions = vec![die];
            tracing::debug!(
                "Found DIE: name={:?}",
                functions[0].function_name(debug_info)
            );

            if find_inlined {
                tracing::debug!("Checking for inlined functions");

                let inlined_functions =
                    self.find_inlined_functions(debug_info, address, current.offset())?;

                if inlined_functions.is_empty() {
                    tracing::debug!("No inlined function found!");
                } else {
                    tracing::debug!(
                        "{} inlined functions for address {}",
                        inlined_functions.len(),
                        address
                    );
                }
=======

            if !die.range_contains(address) {
                continue;
            }

            let mut functions = vec![die];
            tracing::debug!(
                "Found DIE: name={:?}",
                functions[0].function_name(debug_info)
            );

            if find_inlined {
                tracing::debug!("Checking for inlined functions");

                let inlined_functions =
                    self.find_inlined_functions(debug_info, address, current.offset())?;

                tracing::debug!(
                    "{} inlined functions for address {}",
                    inlined_functions.len(),
                    address
                );

>>>>>>> bf87edf9
                functions.extend(inlined_functions.into_iter());
            }
            return Ok(functions);
        }
        Ok(vec![])
    }

    /// Check if the function located at the given offset contains inlined functions at the
    /// given address.
    pub(crate) fn find_inlined_functions(
        &self,
        debug_info: &DebugInfo,
        address: u64,
        offset: UnitOffset,
    ) -> Result<Vec<FunctionDie>, DebugError> {
        // If we don't have any entries at our unit offset, return an empty vector.
        let Ok(mut cursor) = self.unit.entries_at_offset(offset) else {
            return Ok(vec![]);
        };

        let mut current_depth = 0;
        let mut abort_depth = 0;
        let mut functions = Vec::new();

        while let Ok(Some((depth, current))) = cursor.next_dfs() {
            current_depth += depth;
            if current_depth < abort_depth {
                break;
            }

            // Skip anything that is not an inlined subroutine.
            if current.tag() != gimli::DW_TAG_inlined_subroutine {
                continue;
            }

            let mut gimli_ranges = debug_info.dwarf.die_ranges(&self.unit, current)?;
            let mut die_ranges = Vec::new();
            while let Ok(Some(gimli_range)) = gimli_ranges.next() {
                die_ranges.push(gimli_range.begin..gimli_range.end);
            }

            if !die_ranges.iter().any(|range| range.contains(&address)) {
                continue;
            }

            // Check if we are actually in an inlined function

            // We don't have to search further up in the tree, if there are multiple inlined functions,
            // they will be children of the current function.
            abort_depth = current_depth;

            // Find the abstract definition
            let Ok(Some(abstract_origin)) = current.attr(gimli::DW_AT_abstract_origin) else {
                tracing::warn!("No abstract origin for inlined function, skipping.");
                return Ok(vec![]);
            };
            let abstract_origin_value = abstract_origin.value();
            let gimli::AttributeValue::UnitRef(unit_ref) = abstract_origin_value else {
                tracing::warn!(
                    "Unsupported DW_AT_abstract_origin value: {:?}",
                    abstract_origin_value
                );
                continue;
            };

            let Some(die) = self.unit.entry(unit_ref).ok().and_then(|abstract_die| {
                FunctionDie::new_inlined(current.clone(), abstract_die.clone(), self).map(
<<<<<<< HEAD
                    |mut inlined_function_die: FunctionDie<'_, '_, '_>| {
=======
                    |mut inlined_function_die| {
>>>>>>> bf87edf9
                        inlined_function_die.ranges = die_ranges;
                        inlined_function_die
                    },
                )
            }) else {
                continue;
            };

            functions.push(die);
        }

        Ok(functions)
    }

    /// Recurse the ELF structure below the `tree_node`,
    /// and updates the `cache` with the updated value of the `child_variable`.
    #[allow(clippy::too_many_arguments)]
    pub(crate) fn process_tree_node_attributes(
        &self,
        debug_info: &DebugInfo,
        tree_node: &gimli::DebuggingInformationEntry<GimliReader>,
        parent_variable: &mut Variable,
        child_variable: &mut Variable,
        memory: &mut dyn MemoryInterface,
        cache: &mut VariableCache,
        frame_info: StackFrameInfo<'_>,
    ) -> Result<(), DebugError> {
        // Identify the parent.
        child_variable.parent_key = parent_variable.variable_key;

        let abstract_entry;

        // We need to determine if we are working with a 'abstract` location, and use that node for the attributes we need
        let attributes_entry = if let Ok(Some(abstract_origin)) =
            tree_node.attr(gimli::DW_AT_abstract_origin)
        {
            match abstract_origin.value() {
                gimli::AttributeValue::UnitRef(unit_ref) => {
                    // The abstract origin is a reference to another DIE, so we need to resolve that,
                    // but first we need to process the (optional) memory location using the current DIE.
                    self.process_memory_location(
                        debug_info,
                        tree_node,
                        parent_variable,
                        child_variable,
                        memory,
                        frame_info,
                    )?;

                    abstract_entry = self.unit.entry(unit_ref)?;

                    Some(&abstract_entry)
                }
                other_attribute_value => {
                    child_variable.set_value(VariableValue::Error(format!(
                        "Unimplemented: Attribute Value for DW_AT_abstract_origin {other_attribute_value:?}"
                    )));
                    None
                }
            }
        } else {
            Some(tree_node)
        };

        // For variable attribute resolution, we need to resolve a few attributes in advance of looping through all the other ones.
        // Try to exact the name first, for easier debugging
        if let Some(entry) = attributes_entry.as_ref() {
            if let Ok(Some(name)) = extract_name(debug_info, entry) {
                child_variable.name = VariableName::Named(name);
            }
        }

        if let Some(attributes_entry) = attributes_entry {
            let mut variable_attributes = attributes_entry.attrs();

            // Now loop through all the unit attributes to extract the remainder of the `Variable` definition.
            while let Ok(Some(attr)) = variable_attributes.next() {
                match attr.name() {
                    gimli::DW_AT_location | gimli::DW_AT_data_member_location => {
                        // The child_variable.location is calculated with attribute gimli::DW_AT_type, to ensure it gets done before DW_AT_type is processed
                    }
                    gimli::DW_AT_name => {
                        // This was done before we started looping through attributes, so we can ignore it.
                    }
                    gimli::DW_AT_decl_file => {
                        if let Some((directory, file_name)) =
                            extract_file(debug_info, &self.unit, attr.value())
                        {
                            child_variable.source_location.file = Some(file_name);
                            child_variable.source_location.directory = Some(directory);
                        }
                    }
                    gimli::DW_AT_decl_line => {
                        if let Some(line_number) = extract_line(attr.value()) {
                            child_variable.source_location.line = Some(line_number);
                        }
                    }
                    gimli::DW_AT_decl_column => {
                        // Unused.
                    }
                    gimli::DW_AT_containing_type => {
                        // TODO: Implement [documented RUST extensions to DWARF standard](https://rustc-dev-guide.rust-lang.org/debugging-support-in-rustc.html?highlight=dwarf#dwarf-and-rustc)
                    }
                    gimli::DW_AT_type => {
                        // The rules to calculate the type of a child variable are complex, and depend on a number of other attributes.
                        // Depending on the presence and value of these attributes, the [Variable::memory_location] may need to be calculated differently.
                        // - The `DW_AT_type` of the parent (e.g. is it a pointer, or a struct, or an array, etc.).
                        // - The `DW_AT_address_class of the child (we need to know if it is present, and if it has a value of 0 - unspecified)
                        // - The `DW_AT_data_member_location` of the child.
                        // - The `DW_AT_location` of the child.
                        // - The `DW_AT_byte_size` of the child.
                        // - The `DW_AT_name` of the data type node.
                        self.process_type_attribute(
                            &attr,
                            debug_info,
                            attributes_entry,
                            parent_variable,
                            child_variable,
                            memory,
                            frame_info,
                            cache,
                        )?;
                    }
                    gimli::DW_AT_enum_class => match attr.value() {
                        gimli::AttributeValue::Flag(true) => {
                            child_variable
                                .set_value(VariableValue::Valid(child_variable.type_name()));
                        }
                        gimli::AttributeValue::Flag(false) => {
                            child_variable.set_value(VariableValue::Error(
                                "Unimplemented: DW_AT_enum_class(false)".to_string(),
                            ));
                        }
                        other_attribute_value => {
                            child_variable.set_value(VariableValue::Error(format!(
                                "Unimplemented: Attribute Value for DW_AT_enum_class: {other_attribute_value:?}"
                            )));
                        }
                    },
                    gimli::DW_AT_const_value => {
                        let attr_value = attr.value();
                        let variable_value = if let Some(const_value) = attr_value.udata_value() {
                            VariableValue::Valid(const_value.to_string())
                        } else if let Some(const_value) = attr_value.sdata_value() {
                            VariableValue::Valid(const_value.to_string())
                        } else {
                            VariableValue::Error(format!(
                                "Unimplemented: Attribute Value for DW_AT_const_value: {:?}",
                                attr_value
                            ))
                        };

                        child_variable.set_value(variable_value)
                    }
                    gimli::DW_AT_alignment => {
                        // TODO: Figure out when (if at all) we need to do anything with DW_AT_alignment for the purposes of decoding data values.
                    }
                    gimli::DW_AT_artificial => {
                        // These are references for entries like discriminant values of `VariantParts`.
                        child_variable.name = VariableName::Artifical;
                    }
                    gimli::DW_AT_discr => match attr.value() {
                        // This calculates the active discriminant value for the `VariantPart`.
                        gimli::AttributeValue::UnitRef(unit_ref) => {
                            let discriminant_node = self.unit.entry(unit_ref)?;
                            let mut discriminant_variable =
                                cache.create_variable(parent_variable.variable_key, Some(self))?;
                            self.process_tree_node_attributes(
                                debug_info,
                                &discriminant_node,
                                parent_variable,
                                &mut discriminant_variable,
                                memory,
                                cache,
                                frame_info,
                            )?;

                            let variant_part = if discriminant_variable.is_valid() {
                                discriminant_variable
                                    .get_value(cache)
                                    .parse()
                                    .unwrap_or(u64::MAX)
                            } else {
                                u64::MAX
                            };

                            parent_variable.role = VariantRole::VariantPart(variant_part);
                            cache.remove_cache_entry(discriminant_variable.variable_key)?;
                        }
                        other_attribute_value => {
                            child_variable.set_value(VariableValue::Error(format!(
                                "Unimplemented: Attribute Value for DW_AT_discr {other_attribute_value:?}"
                            )));
                        }
                    },
                    gimli::DW_AT_accessibility => {
                        // Silently ignore these for now.
                        // TODO: Add flag for public/private/protected for `Variable`, once we have a use case.
                    }
                    gimli::DW_AT_external => {
                        // TODO: Implement globally visible variables.
                    }
                    gimli::DW_AT_declaration => {
                        // Unimplemented.
                    }
                    gimli::DW_AT_encoding => {
                        // Ignore these. RUST data types handle this intrinsicly.
                    }
                    gimli::DW_AT_discr_value => {
                        // Processed by `extract_variant_discriminant()`.
                    }
                    gimli::DW_AT_byte_size => {
                        // Processed by `extract_byte_size()`.
                    }
                    gimli::DW_AT_abstract_origin => {
                        // Processed before looping through all attributes
                    }
                    gimli::DW_AT_linkage_name => {
                        // Unused attribute of, for example, inlined DW_TAG_subroutine
                    }
                    gimli::DW_AT_address_class => {
                        // Processed by `extract_type()`
                    }
                    gimli::DW_AT_data_bit_offset
                    | gimli::DW_AT_bit_offset
                    | gimli::DW_AT_bit_size => {
                        // Processed by `extract_bitfield_info()`
                    }
                    other_attribute => {
                        tracing::info!(
                            "Unimplemented: Variable Attribute {:.100} : {:.100}, with children = {}",
                            format!("{:?}", other_attribute.static_string()),
                            format!("{:?}", attributes_entry.attr_value(other_attribute)),
                            attributes_entry.has_children()
                        );
                    }
                }
            }
        }

        // Need to process bitfields last as they need type information to be resolved first.
        self.process_bitfield_info(child_variable, tree_node, cache)?;

        child_variable.extract_value(memory, cache);
        cache.update_variable(child_variable)?;

        Ok(())
    }

    #[allow(clippy::too_many_arguments)]
    fn process_type_attribute(
        &self,
        attr: &gimli::Attribute<GimliReader>,
        debug_info: &DebugInfo,
        attributes_entry: &gimli::DebuggingInformationEntry<GimliReader>,
        parent_variable: &Variable,
        child_variable: &mut Variable,
        memory: &mut dyn MemoryInterface,
        frame_info: StackFrameInfo<'_>,
        cache: &mut VariableCache,
    ) -> Result<(), DebugError> {
        match attr.value() {
            gimli::AttributeValue::UnitRef(unit_ref) => {
                // Reference to a type, or an entry to another type or a type modifier which will point to another type.
                // Before we resolve that type tree, we need to resolve the current node's memory location.
                // This is because the memory location of the type nodes and child variables often inherit this value.
                self.process_memory_location(
                    debug_info,
                    attributes_entry,
                    parent_variable,
                    child_variable,
                    memory,
                    frame_info,
                )?;

                // Now resolve the referenced tree node for the type.
                let referenced_type_tree_node = self.unit.entry(unit_ref)?;
                self.extract_type(
                    debug_info,
                    &referenced_type_tree_node,
                    parent_variable,
                    child_variable,
                    memory,
                    cache,
                    frame_info,
                )?;
            }
            other_attribute_value => {
                child_variable.set_value(VariableValue::Error(format!(
                    "Unimplemented: Attribute Value for DW_AT_type {other_attribute_value:?}"
                )));
            }
        }

        Ok(())
    }

    /// Recurse the ELF structure below the `parent_node`, and ...
    /// - Consumes the `parent_variable`.
    /// - Updates the `DebugInfo::VariableCache` with all descendant `Variable`s.
    /// - Returns a clone of the most up-to-date `parent_variable` in the cache.
    pub(crate) fn process_tree(
        &self,
        debug_info: &DebugInfo,
        parent_node: gimli::EntriesTreeNode<GimliReader>,
        parent_variable: &mut Variable,
        memory: &mut dyn MemoryInterface,
        cache: &mut VariableCache,
        frame_info: StackFrameInfo<'_>,
    ) -> Result<(), DebugError> {
        if !parent_variable.is_valid() {
            cache.update_variable(parent_variable)?;
            return Ok(());
        }

        tracing::trace!("process_tree for parent {:?}", parent_variable.variable_key);

        let mut child_nodes = parent_node.children();
        while let Some(child_node) = child_nodes.next()? {
            match child_node.entry().tag() {
                gimli::DW_TAG_namespace => {
                    let variable_name =
                        if let Ok(Some(name)) = extract_name(debug_info, child_node.entry()) {
                            VariableName::Namespace(name)
                        } else {
                            VariableName::AnonymousNamespace
                        };

                    // See if this namespace already exists in the cache.
                    let mut namespace_variable = if let Some(existing_var) = cache
                        .get_variable_by_name_and_parent(
                            &variable_name,
                            parent_variable.variable_key,
                        ) {
                        existing_var
                    } else {
                        let mut namespace_variable = Variable::new(Some(self));

                        namespace_variable.name = variable_name;
                        namespace_variable.type_name = VariableType::Namespace;
                        namespace_variable.memory_location = VariableLocation::Unavailable;
                        cache
                            .add_variable(parent_variable.variable_key, &mut namespace_variable)?;

                        namespace_variable
                    };

                    // Recurse for additional namespace variables.
                    self.process_tree(
                        debug_info,
                        child_node,
                        &mut namespace_variable,
                        memory,
                        cache,
                        frame_info,
                    )?;

                    // Do not keep empty namespaces around
                    if !cache.has_children(&namespace_variable) {
                        cache.remove_cache_entry(namespace_variable.variable_key)?;
                    }
                }

                gimli::DW_TAG_formal_parameter
                | gimli::DW_TAG_variable
                | gimli::DW_TAG_member
                | gimli::DW_TAG_enumerator => {
                    // This branch handles:
                    //  - Parameters to functions.
                    //  - Typical top-level variables.
                    //  - Members of structured types.
                    //  - Possible values for enumerators, used by extract_type() when processing DW_TAG_enumeration_type.
                    let mut child_variable =
                        cache.create_variable(parent_variable.variable_key, Some(self))?;
                    self.process_tree_node_attributes(
                        debug_info,
                        child_node.entry(),
                        parent_variable,
                        &mut child_variable,
                        memory,
                        cache,
                        frame_info,
                    )?;

                    // In the case of C code, we can have entries for both the declaration and the definition of a variable.
                    // We don't do anything with the declaration right now, so we remove it from the cache.
                    let is_declaration = if let Ok(Some(AttributeValue::Flag(value))) =
                        child_node.entry().attr_value(gimli::DW_AT_declaration)
                    {
                        value
                    } else {
                        false
                    };

                    // Do not keep or process PhantomData nodes, or variant parts that we have already used.
                    if is_declaration
                        || child_variable.type_name.is_phantom_data()
                        || child_variable.name == VariableName::Artifical
                    {
                        cache.remove_cache_entry(child_variable.variable_key)?;
                    } else if child_variable.is_valid() {
                        // Recursively process each child.
                        self.process_tree(
                            debug_info,
                            child_node,
                            &mut child_variable,
                            memory,
                            cache,
                            frame_info,
                        )?;
                    }
                }
                gimli::DW_TAG_variant_part => {
                    // We need to recurse through the children, to find the DW_TAG_variant with discriminant matching the DW_TAG_variant,
                    // and ONLY add it's children to the parent variable.
                    // The structure looks like this (there are other nodes in the structure that we use and discard before we get here):
                    // Level 1: --> An actual variable that has a variant value
                    //      Level 2: --> this DW_TAG_variant_part node (some child nodes are used to calc the active Variant discriminant)
                    //          Level 3: --> Some DW_TAG_variant's that have discriminant values to be matched against the discriminant
                    //              Level 4: --> The actual variables, with matching discriminant, which will be added to `parent_variable`
                    // TODO: Handle Level 3 nodes that belong to a DW_AT_discr_list, instead of having a discreet DW_AT_discr_value
                    let mut child_variable =
                        cache.create_variable(parent_variable.variable_key, Some(self))?;
                    // To determine the discriminant, we use the following rules:
                    // - If there is no DW_AT_discr, then there will be a single DW_TAG_variant, and this will be the matching value. In the code here, we assign a default value of u64::MAX to both, so that they will be matched as belonging together (https://dwarfstd.org/ShowIssue.php?issue=180517.2)
                    // - TODO: The [DWARF] standard, 5.7.10, allows for a case where there is no DW_AT_discr attribute, but a DW_AT_type to represent the tag. I have not seen that generated from RUST yet.
                    // - If there is a DW_AT_discr that has a value, then this is a reference to the member entry for the discriminant. This value will be resolved to match against the appropriate DW_TAG_variant.
                    // - TODO: The [DWARF] standard, 5.7.10, allows for a DW_AT_discr_list, but I have not seen that generated from RUST yet.
                    parent_variable.role = VariantRole::VariantPart(u64::MAX);
                    self.process_tree_node_attributes(
                        debug_info,
                        child_node.entry(),
                        parent_variable,
                        &mut child_variable,
                        memory,
                        cache,
                        frame_info,
                    )?;
                    // At this point we have everything we need (It has updated the parent's `role`) from the child_variable, so elimnate it before we continue ...
                    cache.remove_cache_entry(child_variable.variable_key)?;
                    self.process_tree(
                        debug_info,
                        child_node,
                        parent_variable,
                        memory,
                        cache,
                        frame_info,
                    )?;
                }

                // Variant is a child of a structure, and one of them should have a discriminant value to match the DW_TAG_variant_part
                gimli::DW_TAG_variant => {
                    // We only need to do this if we have not already found our variant,
                    if !cache.has_children(parent_variable) {
                        let mut child_variable =
                            cache.create_variable(parent_variable.variable_key, Some(self))?;
                        self.extract_variant_discriminant(&child_node, &mut child_variable)?;
                        self.process_tree_node_attributes(
                            debug_info,
                            child_node.entry(),
                            parent_variable,
                            &mut child_variable,
                            memory,
                            cache,
                            frame_info,
                        )?;
                        if child_variable.is_valid() {
                            if let VariantRole::Variant(discriminant) = child_variable.role {
                                // Only process the discriminant variants or when we eventually   encounter the default
                                if parent_variable.role == VariantRole::VariantPart(discriminant)
                                    || discriminant == u64::MAX
                                {
                                    self.process_memory_location(
                                        debug_info,
                                        child_node.entry(),
                                        parent_variable,
                                        &mut child_variable,
                                        memory,
                                        frame_info,
                                    )?;
                                    // Recursively process each relevant child node.
                                    self.process_tree(
                                        debug_info,
                                        child_node,
                                        &mut child_variable,
                                        memory,
                                        cache,
                                        frame_info,
                                    )?;
                                    if child_variable.is_valid() {
                                        // Eliminate intermediate DWARF nodes, but keep their children
                                        cache.adopt_grand_children(
                                            parent_variable,
                                            &child_variable,
                                        )?;
                                    }
                                } else {
                                    cache.remove_cache_entry(child_variable.variable_key)?;
                                }
                            }
                        } else {
                            cache.remove_cache_entry(child_variable.variable_key)?;
                        }
                    }
                }
                gimli::DW_TAG_lexical_block => {
                    let Some(program_counter) = frame_info
                        .registers
                        .get_program_counter()
                        .and_then(|reg| reg.value)
                    else {
                        return Err(DebugError::WarnAndContinue {
                            message:
                                "Cannot unwind `Variable` without a valid PC (program_counter)"
                                    .to_string(),
                        });
                    };
                    let program_counter = program_counter.try_into()?;

                    // Determine the low and high ranges for which this DIE and children are in scope. These can be specified discreetly, or in ranges.
                    let mut in_scope = false;
                    if let Ok(Some(low_pc_attr)) = child_node.entry().attr(gimli::DW_AT_low_pc) {
                        let low_pc = match low_pc_attr.value() {
                            gimli::AttributeValue::Addr(value) => value,
                            _other => u64::MAX,
                        };
                        let high_pc = if let Ok(Some(high_pc_attr)) =
                            child_node.entry().attr(gimli::DW_AT_high_pc)
                        {
                            match high_pc_attr.value() {
                                gimli::AttributeValue::Addr(addr) => addr,
                                gimli::AttributeValue::Udata(unsigned_offset) => {
                                    low_pc + unsigned_offset
                                }
                                _other => 0_u64,
                            }
                        } else {
                            0_u64
                        };
                        if low_pc == u64::MAX || high_pc == 0_u64 {
                            // These have not been specified correctly ... something went wrong.
                            parent_variable.set_value(VariableValue::Error("Error: Processing of variables failed because of invalid/unsupported scope information. Please log a bug at 'https://github.com/probe-rs/probe-rs/issues'".to_string()));
                        }
                        let block_range = gimli::Range {
                            begin: low_pc,
                            end: high_pc,
                        };
                        if block_range.contains(program_counter) {
                            // We have established positive scope, so no need to continue.
                            in_scope = true;
                        }
                        // No scope info yet, so keep looking.
                    };
                    // Searching for ranges has a bit more overhead, so ONLY do this if do not have scope confirmed yet.
                    if !in_scope {
                        if let Ok(Some(ranges)) = child_node.entry().attr(gimli::DW_AT_ranges) {
                            match ranges.value() {
                                gimli::AttributeValue::RangeListsRef(raw_range_lists_offset) => {
                                    let range_lists_offset = debug_info
                                        .dwarf
                                        .ranges_offset_from_raw(&self.unit, raw_range_lists_offset);

                                    if let Ok(mut range_iter) =
                                        debug_info.dwarf.ranges(&self.unit, range_lists_offset)
                                    {
                                        in_scope = range_iter.contains(program_counter);
                                    }
                                }
                                other_range_attribute => {
                                    let error = format!(
                                        "Found unexpected scope attribute: {:?} for variable {:?}",
                                        other_range_attribute, parent_variable.name
                                    );
                                    parent_variable.set_value(VariableValue::Error(error));
                                }
                            }
                        }
                    }
                    if in_scope {
                        // This is IN scope.
                        // Recursively process each child, but pass the parent_variable, so that we don't create intermediate nodes for scope identifiers.
                        self.process_tree(
                            debug_info,
                            child_node,
                            parent_variable,
                            memory,
                            cache,
                            frame_info,
                        )?;
                    } else {
                        // This lexical block is NOT in scope, but other children of this parent may well be in scope, so do NOT invalidate the parent_variable.
                    }
                }
                gimli::DW_TAG_template_type_parameter => {
                    // The parent node for Rust generic type parameter
                    // These show up as a child of structures they belong to and points to the type that matches the template.
                    // They are followed by a sibling of `DW_TAG_member` with name '__0' that has all the attributes needed to resolve the value.
                    // TODO: If there are multiple types supported, then I suspect there will be additional `DW_TAG_member` siblings. We will need to match those correctly.
                }

                // Inlined subroutines are handled at the StackFame level
                gimli::DW_TAG_inlined_subroutine
                | gimli::DW_TAG_base_type
                | gimli::DW_TAG_pointer_type
                | gimli::DW_TAG_structure_type
                | gimli::DW_TAG_enumeration_type
                | gimli::DW_TAG_array_type
                | gimli::DW_TAG_subroutine_type
                | gimli::DW_TAG_subprogram
                | gimli::DW_TAG_union_type
                | gimli::DW_TAG_typedef
                | gimli::DW_TAG_const_type
                | gimli::DW_TAG_volatile_type => {
                    // These will be processed elsewhere, or not at all, until we discover a use case that needs to be implemented.
                }
                unimplemented => {
                    tracing::debug!(
                        "Unimplemented: Encountered unimplemented DwTag {:?} for Variable {:?}",
                        unimplemented.static_string(),
                        parent_variable.name
                    )
                }
            }
        }

        parent_variable.extract_value(memory, cache);
        cache.update_variable(parent_variable)?;

        Ok(())
    }

    /// Extract the range information for an array.
    ///
    /// This is expected to be contained in an entry with type `DW_TAG_subrange_type`,
    /// looking like this:
    ///
    /// ```text
    /// 0x00000133:     DW_TAG_subrange_type
    ///                   DW_AT_type    (0x00000024 "unsigned int")
    ///                   DW_AT_upper_bound (0x44)
    /// ```
    fn extract_array_range(
        &self,
        array_parent_node: UnitOffset,
    ) -> Result<Option<std::ops::Range<u64>>, DebugError> {
        let mut tree = self.unit.entries_tree(Some(array_parent_node))?;

        let root = tree.root()?;

        let mut children = root.children();

        while let Some(child) = children.next()? {
            match child.entry().tag() {
                gimli::DW_TAG_subrange_type => {
                    if let Some(range) = self.extract_array_range_attribute(child.entry())? {
                        return Ok(Some(range));
                    }
                }
                other => tracing::debug!(
                    "Ignoring unexpected child tag {} while extracting array range",
                    other
                ),
            }
        }

        Ok(None)
    }

    /// Extract the array range values
    ///
    /// See [`extract_array_range()`](Self::extract_array_range()) for more information.
    fn extract_array_range_attribute(
        &self,
        entry: &gimli::DebuggingInformationEntry<GimliReader>,
    ) -> Result<Option<std::ops::Range<u64>>, DebugError> {
        let mut variable_attributes = entry.attrs();

        let mut lower_bound = None;
        let mut upper_bound = None;

        // Now loop through all the unit attributes to extract the remainder of the `Variable` definition.
        while let Ok(Some(attr)) = variable_attributes.next() {
            match attr.name() {
                // Property of variables that are of DW_TAG_subrange_type.
                gimli::DW_AT_lower_bound => match attr.value().udata_value() {
                    Some(bound) => lower_bound = Some(bound),
                    None => {
                        return Err(DebugError::Other(anyhow::anyhow!(
                            "Unimplemented: Attribute Value for DW_AT_lower_bound: {:?}",
                            attr.value()
                        )));
                    }
                },
                gimli::DW_AT_count => match attr.value().udata_value() {
                    Some(count) => upper_bound = Some(count),
                    None => {
                        return Err(DebugError::Other(anyhow::anyhow!(
                            "Unimplemented: Attribute Value for DW_AT_count: {:?}",
                            attr.value()
                        )));
                    }
                },
                gimli::DW_AT_upper_bound => {
                    match attr.value().udata_value() {
                        // Rust ranges are exclusive, but the DWARF upper bound is inclusive.
                        Some(bound) => upper_bound = Some(bound + 1),
                        None => {
                            return Err(DebugError::Other(anyhow::anyhow!(
                                "Unimplemented: Attribute Value for DW_AT_upper_bound: {:?}",
                                attr.value()
                            )));
                        }
                    }
                }
                // Some compilers specify the type of the array size, but we don't use this information
                // currently.
                gimli::DW_AT_type => (),
                other_attribute => {
                    tracing::debug!(
                        "Unimplemented: Ignoring attribute {} while extracting array range",
                        other_attribute,
                    );
                }
            }
        }

        if let Some(upper_bound) = upper_bound {
            Ok(Some(lower_bound.unwrap_or_default()..upper_bound))
        } else {
            Ok(None)
        }
    }

    /// Compute the discriminant value of a DW_TAG_variant variable. If it is not explicitly captured in the DWARF, then it is the default value.
    pub(crate) fn extract_variant_discriminant(
        &self,
        node: &gimli::EntriesTreeNode<GimliReader>,
        variable: &mut Variable,
    ) -> Result<(), DebugError> {
        variable.role = match node.entry().attr(gimli::DW_AT_discr_value) {
            Ok(Some(discr_value_attr)) => {
                let attr_value = discr_value_attr.value();
                let variant = if let Some(const_value) = attr_value.udata_value() {
                    const_value
                } else {
                    variable.set_value(VariableValue::Error(format!(
                        "Unimplemented: Attribute Value for DW_AT_discr_value: {:.100}",
                        format!("{attr_value:?}")
                    )));
                    u64::MAX
                };

                VariantRole::Variant(variant)
            }
            Ok(None) => {
                // In the case where the variable is a DW_TAG_variant, but has NO DW_AT_discr_value, then this is the "default" to be used.
                VariantRole::Variant(u64::MAX)
            }
            Err(_error) => {
                variable.set_value(VariableValue::Error(format!(
                    "Error: Retrieving DW_AT_discr_value for variable {variable:?}"
                )));
                VariantRole::NonVariant
            }
        };

        Ok(())
    }

    /// Compute the type (base to complex) of a variable. Only base types have values.
    /// Complex types are references to node trees, that require traversal in similar ways to other DIE's like functions.
    /// This means both [`get_function_variables()`] and [`extract_type()`] will call the recursive [`process_tree()`] method to build an integrated `tree` of variables with types and values.
    #[allow(clippy::too_many_arguments)]
    fn extract_type(
        &self,
        debug_info: &DebugInfo,
        node: &gimli::DebuggingInformationEntry<GimliReader>,
        parent_variable: &Variable,
        child_variable: &mut Variable,
        memory: &mut dyn MemoryInterface,
        cache: &mut VariableCache,
        frame_info: StackFrameInfo<'_>,
    ) -> Result<(), DebugError> {
        let type_name = match self.extract_type_name(debug_info, node) {
            Ok(name) => name,
            Err(error) => {
                let message = format!("Error: evaluating type name: {error:?}");
                child_variable.set_value(VariableValue::Error(message.clone()));
                Some(message)
            }
        };

        if !child_variable.is_valid() {
            cache.update_variable(child_variable)?;

            return Ok(());
        }

        match node.tag() {
            gimli::DW_TAG_base_type => {
                child_variable.type_name = VariableType::Base(
                    type_name.unwrap_or_else(|| "<unnamed base type>".to_string()),
                );
                self.process_memory_location(
                    debug_info,
                    node,
                    parent_variable,
                    child_variable,
                    memory,
                    frame_info,
                )?;
            }
            gimli::DW_TAG_pointer_type => {
                child_variable.type_name = VariableType::Pointer(type_name);
                self.process_memory_location(
                    debug_info,
                    node,
                    parent_variable,
                    child_variable,
                    memory,
                    frame_info,
                )?;

                // This needs to resolve the pointer before the regular recursion can continue.
                match node.attr_value(gimli::DW_AT_type) {
                    Ok(Some(gimli::AttributeValue::UnitRef(unit_ref))) => {
                        // NOTE: surprisingly, as opposed to `void*`, this can be a `const void*`.
                        if !cache.has_children(child_variable) {
                            let mut referenced_variable =
                                cache.create_variable(child_variable.variable_key, Some(self))?;

                            // TODO: This is langauge specific, and should be moved to the language implementations.
                            referenced_variable.name = match &child_variable.name {
                                    VariableName::Named(name) if name.starts_with("Some ") => VariableName::Named(name.replacen('&', "*", 1)) ,
                                    VariableName::Named(name) => VariableName::Named(format!("*{name}")),
                                    other => VariableName::Named(format!("Error: Unable to generate name, parent variable does not have a name but is special variable {other:?}")),
                                };

                            let referenced_node = self.unit.entry(unit_ref)?;

                            self.extract_type(
                                debug_info,
                                &referenced_node,
                                child_variable,
                                &mut referenced_variable,
                                memory,
                                cache,
                                frame_info,
                            )?;

                            if matches!(referenced_variable.type_name.inner(), VariableType::Base(name) if name == "()")
                            {
                                // Only use this, if it is NOT a unit datatype.
                                cache.remove_cache_entry(referenced_variable.variable_key)?;
                            }
                        }
                    }
                    Ok(Some(other_attribute_value)) => {
                        child_variable.set_value(VariableValue::Error(format!(
                            "Unimplemented: Attribute Value for DW_AT_type {:.100}",
                            format!("{other_attribute_value:?}")
                        )));
                    }
                    Ok(None) => {
                        // NOTE: this can be a `void*` pointer. Some C compilers model `void` as
                        // a type without `DW_AT_type`.
                        // FIXME: this differs from `const void*` which may be surprising. Should we
                        // add a dummy child variable?
                        child_variable.set_value(
                            self.language.process_tag_with_no_type(
                                child_variable,
                                gimli::DW_TAG_pointer_type,
                            ),
                        );
                    }
                    Err(error) => {
                        child_variable.set_value(VariableValue::Error(format!(
                            "Error: Failed to decode pointer reference: {error:?}"
                        )));
                    }
                }
            }
            gimli::DW_TAG_structure_type => {
                child_variable.type_name = VariableType::Struct(
                    type_name.unwrap_or_else(|| "<unnamed struct>".to_string()),
                );
                self.process_memory_location(
                    debug_info,
                    node,
                    parent_variable,
                    child_variable,
                    memory,
                    frame_info,
                )?;

                if child_variable.memory_location != VariableLocation::Unavailable {
                    if let VariableType::Struct(name) = &child_variable.type_name {
                        // The default behaviour is to defer the processing of child types.
                        child_variable.variable_node_type =
                            VariableNodeType::TypeOffset(self.debug_info_offset()?, node.offset());
                        // In some cases, it really simplifies the UX if we can auto resolve the children and derive a value that is visible at first glance to the user.
                        if self.language.auto_resolve_children(name) {
                            let temp_node_type = std::mem::replace(
                                &mut child_variable.variable_node_type,
                                VariableNodeType::RecurseToBaseType,
                            );

                            let mut tree = self.unit.entries_tree(Some(node.offset()))?;

                            self.process_tree(
                                debug_info,
                                tree.root()?,
                                child_variable,
                                memory,
                                cache,
                                frame_info,
                            )?;
                            child_variable.variable_node_type = temp_node_type;
                        }
                    }
                } else {
                    // If something is already broken, then do nothing ...
                    child_variable.variable_node_type = VariableNodeType::DoNotRecurse;
                }
            }
            gimli::DW_TAG_enumeration_type => {
                child_variable.type_name =
                    VariableType::Enum(type_name.unwrap_or_else(|| "<unnamed enum>".to_string()));
                self.process_memory_location(
                    debug_info,
                    node,
                    parent_variable,
                    child_variable,
                    memory,
                    frame_info,
                )?;

                let mut tree = self.unit.entries_tree(Some(node.offset()))?;

                // Recursively process a child types.
                self.process_tree(
                    debug_info,
                    tree.root()?,
                    child_variable,
                    memory,
                    cache,
                    frame_info,
                )?;
                if parent_variable.is_valid() && child_variable.is_valid() {
                    let value = if let VariableLocation::Address(address) =
                        child_variable.memory_location
                    {
                        // NOTE: hard-coding value of variable.byte_size to 1 ... replace with code if necessary.
                        let mut buff = 0u8;
                        memory.read(address, std::slice::from_mut(&mut buff))?;
                        let this_enum_const_value = buff.to_string();

                        let mut enumerator_values = cache.get_children(child_variable.variable_key);

                        let is_this_value = |enumerator_variable: &&Variable| {
                            enumerator_variable.get_value(cache) == this_enum_const_value
                        };

                        let enumumerator_value = match enumerator_values.find(is_this_value) {
                            Some(this_enum) => this_enum.name.clone(),
                            None => {
                                VariableName::Named("<Error: Unresolved enum value>".to_string())
                            }
                        };

                        self.language
                            .format_enum_value(&child_variable.type_name, &enumumerator_value)
                    } else {
                        VariableValue::Error(format!(
                            "Unsupported variable location {:?}",
                            child_variable.memory_location
                        ))
                    };

                    child_variable.set_value(value);

                    // We don't need to keep these children.
                    cache.remove_cache_entry_children(child_variable.variable_key)?;
                }
            }
            gimli::DW_TAG_array_type => {
                // This node is a pointer to the type of data stored in the array, with a direct child that contains the range information.
                // To resolve the value of an array type, we need the following:
                // 1. The memory location of the array.
                //   - The attribute for the first member of the array, is stored on the parent(array) node.
                //   - The memory location for each subsequent member is then calculated based on the DW_AT_byte_size of the child node.
                // 2. The byte size of the array.
                //   - The byte size of the array is the product of the number of elements and the byte size of the child node.
                //   - This has to be calculated from the deepest level (the DWARF only encodes it there) of multi-dimensional arrays, upwards.

                // First: extract sub range
                match self.extract_array_range(node.offset()) {
                    Ok(Some(subrange)) => {
                        match node.attr_value(gimli::DW_AT_type) {
                            Ok(Some(gimli::AttributeValue::UnitRef(unit_ref))) => {
                                // The memory location of array members build on top of the memory location of the child_variable.
                                self.process_memory_location(
                                    debug_info,
                                    node,
                                    parent_variable,
                                    child_variable,
                                    memory,
                                    frame_info,
                                )?;
                                // Now we can explode the array members.

                                if subrange.is_empty() {
                                    // Gracefully handle the case where the array is empty.
                                    // - Resolve a 'dummy' child, to determine the type of child_variable.
                                    self.expand_array_member(
                                        debug_info,
                                        unit_ref,
                                        cache,
                                        child_variable,
                                        memory,
                                        subrange,
                                        0,
                                        frame_info,
                                    )?;
                                    // - Delete the dummy child that was created above.
                                    cache
                                        .remove_cache_entry_children(child_variable.variable_key)?;
                                } else {
                                    // - Next, process this DW_TAG_array_type's DW_AT_type full tree.
                                    // - We have to do this repeatedly, for every array member in the range.
                                    for array_member_index in subrange.clone() {
                                        self.expand_array_member(
                                            debug_info,
                                            unit_ref,
                                            cache,
                                            child_variable,
                                            memory,
                                            subrange.clone(),
                                            array_member_index,
                                            frame_info,
                                        )?;
                                    }
                                }
                            }
                            Ok(Some(other_attribute_value)) => {
                                child_variable.set_value(VariableValue::Error(
                                            format!(
                                                "Unimplemented: Attribute Value for DW_AT_type {other_attribute_value:?}"
                                            ),
                                        ));
                            }
                            Ok(None) => {
                                child_variable.set_value(self.language.process_tag_with_no_type(
                                    child_variable,
                                    gimli::DW_TAG_array_type,
                                ));
                            }
                            Err(error) => {
                                child_variable.set_value(VariableValue::Error(format!(
                                    "Error: Failed to decode pointer reference: {error:?}"
                                )));
                            }
                        }
                    }
                    Ok(None) => {
                        child_variable.set_value(VariableValue::Error(
                            "Unable to retrieve array range information".to_string(),
                        ));
                    }
                    Err(error) => child_variable.set_value(VariableValue::Error(format!(
                        "Error: Failed to extract array range: {error:?}"
                    ))),
                }
            }
            gimli::DW_TAG_union_type => {
                child_variable.type_name =
                    VariableType::Base(type_name.unwrap_or_else(|| "<unnamed union>".to_string()));
                self.process_memory_location(
                    debug_info,
                    node,
                    parent_variable,
                    child_variable,
                    memory,
                    frame_info,
                )?;

                let mut tree = self.unit.entries_tree(Some(node.offset()))?;

                // Recursively process a child types.
                self.process_tree(
                    debug_info,
                    tree.root()?,
                    child_variable,
                    memory,
                    cache,
                    frame_info,
                )?;
                if child_variable.is_valid() && !cache.has_children(child_variable) {
                    // Empty structs don't have values.
                    child_variable.set_value(VariableValue::Valid(child_variable.type_name()));
                }
            }
            gimli::DW_TAG_subroutine_type => {
                // The type_name will be found in the DW_AT_TYPE child of this entry.
                // NOTE: There might be value in going beyond just getting the name, but also the parameters (children) and return type (extract_type()).
                match node.attr(gimli::DW_AT_type) {
                    Ok(Some(data_type_attribute)) => match data_type_attribute.value() {
                        gimli::AttributeValue::UnitRef(unit_ref) => {
                            let subroutine_type_node =
                                self.unit.header.entry(&self.unit.abbreviations, unit_ref)?;

                            child_variable.type_name =
                                match extract_name(debug_info, &subroutine_type_node) {
                                    Ok(Some(name_attr)) => VariableType::Other(name_attr),
                                    Ok(None) => VariableType::Unknown,
                                    Err(error) => VariableType::Other(format!(
                                        "Error: evaluating subroutine type name: {error:?} "
                                    )),
                                };
                        }
                        other_attribute_value => {
                            child_variable.set_value(VariableValue::Error(format!(
                                "Unimplemented: Attribute Value for DW_AT_type {:.100}",
                                format!("{other_attribute_value:?}")
                            )));
                        }
                    },

                    Ok(None) => {
                        // TODO: Better indication for no return value
                        child_variable
                            .set_value(VariableValue::Valid("<No Return Value>".to_string()));
                        child_variable.type_name = VariableType::Unknown;
                    }

                    Err(error) => {
                        child_variable.set_value(VariableValue::Error(format!(
                            "Error: Failed to decode subroutine type reference: {error:?}"
                        )));
                    }
                }
            }
            other @ (gimli::DW_TAG_typedef
            | gimli::DW_TAG_const_type
            | gimli::DW_TAG_volatile_type
            | gimli::DW_TAG_restrict_type
            | gimli::DW_TAG_atomic_type) => match node.attr(gimli::DW_AT_type) {
                Ok(Some(attr)) => {
                    self.process_type_attribute(
                        &attr,
                        debug_info,
                        node,
                        parent_variable,
                        child_variable,
                        memory,
                        frame_info,
                        cache,
                    )?;

                    let modifier = match other {
                        gimli::DW_TAG_typedef => {
                            if child_variable.variable_node_type.is_deferred() {
                                // Invalidate the value so we can read it again using the resolved
                                // type information.
                                child_variable.value = VariableValue::Empty;
                            }
                            Modifier::Typedef(
                                type_name.unwrap_or_else(|| "<unnamed typedef>".to_string()),
                            )
                        }
                        gimli::DW_TAG_const_type => Modifier::Const,
                        gimli::DW_TAG_volatile_type => Modifier::Volatile,
                        gimli::DW_TAG_restrict_type => Modifier::Restrict,
                        gimli::DW_TAG_atomic_type => Modifier::Atomic,
                        _ => unreachable!(),
                    };

                    child_variable.type_name = VariableType::Modified(
                        modifier,
                        Box::new(std::mem::replace(
                            &mut child_variable.type_name,
                            VariableType::Unknown,
                        )),
                    );
                }

                Ok(None) => child_variable.set_value(
                    self.language
                        .process_tag_with_no_type(child_variable, other),
                ),

                Err(error) => child_variable.set_value(VariableValue::Error(format!(
                    "Error: Failed to decode {other:?} type reference: {error:?}"
                ))),
            },

            // Do not expand this type.
            other => {
                child_variable.set_value(VariableValue::Error(format!(
                    "<unimplemented: type: {}>",
                    other
                )));
                child_variable.type_name = VariableType::Other("unimplemented".to_string());
                cache.remove_cache_entry_children(child_variable.variable_key)?;
            }
        }

        child_variable.extract_value(memory, cache);
        cache.update_variable(child_variable)?;

        Ok(())
    }

    /// Create child variable entries to represent array members and their values.
    #[allow(clippy::too_many_arguments)]
    fn expand_array_member(
        &self,
        debug_info: &DebugInfo,
        unit_ref: UnitOffset,
        cache: &mut VariableCache,
        child_variable: &mut Variable,
        memory: &mut dyn MemoryInterface,
        subrange_bounds: std::ops::Range<u64>,
        array_member_index: u64,
        frame_info: StackFrameInfo<'_>,
    ) -> Result<(), DebugError> {
        let Ok(array_member_type_node) = self.unit.entry(unit_ref) else {
            return Ok(());
        };
        let mut array_member_variable =
            cache.create_variable(child_variable.variable_key, Some(self))?;
        array_member_variable.member_index = Some(array_member_index as i64);
        // Override the calculated member name with a more 'array-like' name.
        array_member_variable.name = VariableName::Named(format!("__{array_member_index}"));
        array_member_variable.source_location = child_variable.source_location.clone();
        self.process_memory_location(
            debug_info,
            &array_member_type_node,
            child_variable,
            &mut array_member_variable,
            memory,
            frame_info,
        )?;
        self.extract_type(
            debug_info,
            &array_member_type_node,
            child_variable,
            &mut array_member_variable,
            memory,
            cache,
            frame_info,
        )?;
        if array_member_index == subrange_bounds.start {
            // Once we know the type of the first member, we can set the array type.
            child_variable.type_name = VariableType::Array {
                count: subrange_bounds.end as usize,
                item_type_name: Box::new(array_member_variable.type_name.clone()),
            };
            // Once we know the byte_size of the first member, we can set the array byte_size.
            if let Some(array_member_byte_size) = array_member_variable.byte_size {
                child_variable.byte_size =
                    Some(array_member_byte_size * subrange_bounds.count() as u64);
            }
        }
        self.handle_memory_location_special_cases(
            unit_ref,
            &mut array_member_variable,
            child_variable,
            memory,
        );
        array_member_variable.extract_value(memory, cache);
        cache.update_variable(&array_member_variable)?;

        Ok(())
    }

    /// Process a memory location for a variable, by first evaluating the `byte_size`, and then calling the `self.extract_location`.
    #[allow(clippy::too_many_arguments)]
    pub(crate) fn process_memory_location(
        &self,
        debug_info: &DebugInfo,
        node_die: &gimli::DebuggingInformationEntry<GimliReader>,
        parent_variable: &Variable,
        child_variable: &mut Variable,
        memory: &mut dyn MemoryInterface,
        frame_info: StackFrameInfo<'_>,
    ) -> Result<(), DebugError> {
        // The `byte_size` is used for arrays, etc. to offset the memory location of the next element.
        // For nested arrays, the `byte_size` may need to be calculated as the product of the `byte_size` and array upper bound.
        child_variable.byte_size = child_variable
            .byte_size
            .or_else(|| extract_byte_size(node_die))
            .or_else(|| {
                if let VariableType::Array { count, .. } = parent_variable.type_name {
                    parent_variable.byte_size.map(|byte_size| {
                        let array_member_count = count as u64;
                        if array_member_count > 0 {
                            byte_size / array_member_count
                        } else {
                            byte_size
                        }
                    })
                } else {
                    None
                }
            });

        if child_variable.memory_location == VariableLocation::Unknown {
            // Any expected errors should be handled by one of the variants in the Ok() result.
            let expression_result = match self.extract_location(
                debug_info,
                node_die,
                &parent_variable.memory_location,
                memory,
                frame_info,
            ) {
                Ok(expr) => expr,
                Err(debug_error) => {
                    // An Err() result indicates something happened that we have not accounted for. Currently, we support all known location expressions for non-optimized code.
                    child_variable.memory_location = VariableLocation::Error(
                        "Unsupported location expression while resolving the location. Please reduce optimization levels in your build profile.".to_string()
                    );
                    let variable_name = &child_variable.name;
                    tracing::debug!("Encountered an unsupported location expression while resolving the location for variable {variable_name:?}: {debug_error:?}. Please reduce optimization levels in your build profile.");
                    return Ok(());
                }
            };

            match expression_result {
                ExpressionResult::Value(value_from_expression @ VariableValue::Valid(_)) => {
                    // The ELF contained the actual value, not just a location to it.
                    child_variable.memory_location = VariableLocation::Value;
                    child_variable.set_value(value_from_expression);
                }

                ExpressionResult::Value(value_from_expression) => {
                    child_variable.set_value(value_from_expression);
                }

                ExpressionResult::Location(VariableLocation::Unavailable) => {
                    child_variable.set_value(VariableValue::Error(
                        "<value optimized away by compiler, out of scope, or dropped>".to_string(),
                    ));
                }

                ExpressionResult::Location(
                    VariableLocation::Error(error_message)
                    | VariableLocation::Unsupported(error_message),
                ) => {
                    child_variable.set_value(VariableValue::Error(error_message.clone()));
                }

                ExpressionResult::Location(location_from_expression) => {
                    child_variable.memory_location = location_from_expression;
                }
            }
        }

        self.handle_memory_location_special_cases(
            node_die.offset(),
            child_variable,
            parent_variable,
            memory,
        );

        Ok(())
    }

    /// - Find the location using either DW_AT_location, DW_AT_data_member_location, or DW_AT_frame_base attribute.
    /// Return values are implemented as follows:
    /// - Result<_, DebugError>: This happens when we encounter an error we did not expect, and will propagate upwards until the debugger request is failed. NOT GRACEFUL, and should be avoided.
    /// - Result<ExpressionResult::Value(),_>:  The value is statically stored in the binary, and can be returned, and has no relevant memory location.
    /// - Result<ExpressionResult::Location(),_>:  One of the variants of VariableLocation, and needs to be interpreted for handling the 'expected' errors we encounter during evaluation.
    pub(crate) fn extract_location(
        &self,
        debug_info: &DebugInfo,
        node_die: &gimli::DebuggingInformationEntry<GimliReader>,
        parent_location: &VariableLocation,
        memory: &mut dyn MemoryInterface,
        frame_info: StackFrameInfo<'_>,
    ) -> Result<ExpressionResult, DebugError> {
        trait ResultExt {
            /// Turns UnwindIncompleteResults into Unavailable locations
            fn convert_incomplete(self) -> Result<ExpressionResult, DebugError>;
        }

        impl ResultExt for Result<ExpressionResult, DebugError> {
            fn convert_incomplete(self) -> Result<ExpressionResult, DebugError> {
                match self {
                    Ok(result) => Ok(result),
                    Err(DebugError::WarnAndContinue { message }) => {
                        tracing::warn!("UnwindIncompleteResults: {:?}", message);
                        Ok(ExpressionResult::Location(VariableLocation::Unavailable))
                    }
                    e => e,
                }
            }
        }

        let mut attrs = node_die.attrs();
        while let Ok(Some(attr)) = attrs.next() {
            let result = match attr.name() {
                gimli::DW_AT_location
                | gimli::DW_AT_frame_base
                | gimli::DW_AT_data_member_location => match attr.value() {
                    gimli::AttributeValue::Exprloc(expression) => self
                        .evaluate_expression(memory, expression, frame_info)
                        .convert_incomplete()?,

                    gimli::AttributeValue::Udata(offset_from_location) => {
                        let location = if let VariableLocation::Address(address) = parent_location {
                            let Some(location) = address.checked_add(offset_from_location) else {
                                return Err(DebugError::WarnAndContinue {
                                    message: "Overflow calculating variable address"
                                        .to_string(),
                                });
                            };

                            VariableLocation::Address(location)
                        } else {
                            parent_location.clone()
                        };

                        ExpressionResult::Location(location)
                    }

                    gimli::AttributeValue::LocationListsRef(location_list_offset) => self
                        .evaluate_location_list_ref(
                            debug_info,
                            location_list_offset,
                            frame_info,
                            memory,
                        )
                        .convert_incomplete()?,

                    other_attribute_value => {
                        ExpressionResult::Location(VariableLocation::Unsupported(format!(
                            "Unimplemented: extract_location() Could not extract location from: {:.100}",
                            format!("{other_attribute_value:?}")
                        )))
                    }
                },

                gimli::DW_AT_address_class => {
                    let location = match attr.value() {
                        gimli::AttributeValue::AddressClass(gimli::DwAddr(0)) => {
                            // We pass on the location of the parent, which will later to be used along with DW_AT_data_member_location to calculate the location of this variable.
                            parent_location.clone()
                        }
                        gimli::AttributeValue::AddressClass(address_class) => {
                            VariableLocation::Unsupported(format!(
                                "Unimplemented: extract_location() found unsupported DW_AT_address_class(gimli::DwAddr({address_class:?}))"
                            ))
                        }
                        other_attribute_value => {
                            VariableLocation::Unsupported(format!(
                                "Unimplemented: extract_location() found invalid DW_AT_address_class: {:.100}",
                                format!("{other_attribute_value:?}")
                            ))
                        }
                    };

                    ExpressionResult::Location(location)
                }

                _other_attributes => {
                    // These will be handled elsewhere.
                    continue;
                }
            };

            return Ok(result);
        }

        // If we get here, we did not find a location attribute, then leave the value as Unknown.
        Ok(ExpressionResult::Location(VariableLocation::Unknown))
    }

    fn evaluate_location_list_ref(
        &self,
        debug_info: &DebugInfo,
        location_list_offset: gimli::LocationListsOffset,
        frame_info: StackFrameInfo<'_>,
        memory: &mut dyn MemoryInterface,
    ) -> Result<ExpressionResult, DebugError> {
        let mut locations = match debug_info.locations_section.locations(
            location_list_offset,
            self.unit.header.encoding(),
            self.unit.low_pc,
            &debug_info.address_section,
            self.unit.addr_base,
        ) {
            Ok(locations) => locations,
            Err(error) => {
                return Ok(ExpressionResult::Location(VariableLocation::Error(
                    format!("Error: Resolving variable Location: {:?}", error),
                )))
            }
        };
        let Some(program_counter) = frame_info
            .registers
            .get_program_counter()
            .and_then(|reg| reg.value)
        else {
            return Ok(ExpressionResult::Location(VariableLocation::Error(
                "Cannot determine variable location without a valid program counter.".to_string(),
            )));
        };

        let mut expression = None;
        'find_range: loop {
            let location = match locations.next() {
                Ok(Some(location_lists_entry)) => location_lists_entry,
                Ok(None) => break 'find_range,
                Err(error) => {
                    return Ok(ExpressionResult::Location(VariableLocation::Error(
                        format!("Error while iterating LocationLists for this variable: {error:?}"),
                    )));
                }
            };

            if let Ok(program_counter) = program_counter.try_into() {
                if location.range.contains(program_counter) {
                    expression = Some(location.data);
                    break 'find_range;
                }
            }
        }

        let Some(valid_expression) = expression else {
            return Ok(ExpressionResult::Location(VariableLocation::Unavailable));
        };

        self.evaluate_expression(memory, valid_expression, frame_info)
    }

    /// Evaluate a [`gimli::Expression`] as a valid memory location.
    /// Return values are implemented as follows:
    /// - `Result<_, DebugError>`: This happens when we encounter an error we did not expect, and will propagate upwards until the debugger request is failed. NOT GRACEFUL, and should be avoided.
    /// - `Result<ExpressionResult::Value(),_>`: The value is statically stored in the binary, and can be returned, and has no relevant memory location.
    /// - `Result<ExpressionResult::Location(),_>`: One of the variants of VariableLocation, and needs to be interpreted for handling the 'expected' errors we encounter during evaluation.
    pub(crate) fn evaluate_expression(
        &self,
        memory: &mut dyn MemoryInterface,
        expression: gimli::Expression<GimliReader>,
        frame_info: StackFrameInfo<'_>,
    ) -> Result<ExpressionResult, DebugError> {
        fn evaluate_address(address: u64, memory: &mut dyn MemoryInterface) -> ExpressionResult {
            let location = if address >= u32::MAX as u64 && !memory.supports_native_64bit_access() {
                VariableLocation::Error(format!("The memory location for this variable value ({:#010X}) is invalid. Please report this as a bug.", address))
            } else {
                VariableLocation::Address(address)
            };

            ExpressionResult::Location(location)
        }

        let pieces = self.expression_to_piece(memory, expression, frame_info)?;

        if pieces.is_empty() {
            return Ok(ExpressionResult::Location(VariableLocation::Error(
                "Error: expr_to_piece() returned 0 results".to_string(),
            )));
        }
        if pieces.len() > 1 {
            return Ok(ExpressionResult::Location(VariableLocation::Error(
                "<unsupported memory implementation>".to_string(),
            )));
        }

        let result = match &pieces[0].location {
            Location::Empty => {
                // This means the value was optimized away.
                ExpressionResult::Location(VariableLocation::Unavailable)
            }
            Location::Address { address: 0 } => {
                let error = "The value of this variable may have been optimized out of the debug info, by the compiler.".to_string();
                ExpressionResult::Location(VariableLocation::Error(error))
            }
            Location::Address { address } => evaluate_address(*address, memory),
            Location::Value { value } => {
                let value = match value {
                    gimli::Value::Generic(value) => value.to_string(),
                    gimli::Value::I8(value) => value.to_string(),
                    gimli::Value::U8(value) => value.to_string(),
                    gimli::Value::I16(value) => value.to_string(),
                    gimli::Value::U16(value) => value.to_string(),
                    gimli::Value::I32(value) => value.to_string(),
                    gimli::Value::U32(value) => value.to_string(),
                    gimli::Value::I64(value) => value.to_string(),
                    gimli::Value::U64(value) => value.to_string(),
                    gimli::Value::F32(value) => value.to_string(),
                    gimli::Value::F64(value) => value.to_string(),
                };

                ExpressionResult::Value(VariableValue::Valid(value))
            }
            Location::Register { register } => {
                if let Some(address) = frame_info
                    .registers
                    .get_register_by_dwarf_id(register.0)
                    .and_then(|register| register.value)
                {
                    match address.try_into() {
                        Ok(address) => evaluate_address(address, memory),
                        Err(error) => ExpressionResult::Location(VariableLocation::Error(format!(
                            "Error: Cannot convert register value to location address: {error:?}"
                        ))),
                    }
                } else {
                    ExpressionResult::Location(VariableLocation::Error(format!(
                        "Error: Cannot resolve register: {register:?}"
                    )))
                }
            }
            l => ExpressionResult::Location(VariableLocation::Error(format!(
                "Unimplemented: extract_location() found a location type: {:.100}",
                format!("{l:?}")
            ))),
        };

        Ok(result)
    }

    /// Tries to get the result of a DWARF expression in the form of a Piece.
    pub(crate) fn expression_to_piece(
        &self,
        memory: &mut dyn MemoryInterface,
        expression: gimli::Expression<GimliReader>,
        frame_info: StackFrameInfo<'_>,
    ) -> Result<Vec<gimli::Piece<GimliReader, usize>>, DebugError> {
        let mut evaluation = expression.evaluation(self.unit.encoding());
        let mut result = evaluation.evaluate()?;

        loop {
            result = match result {
                EvaluationResult::Complete => return Ok(evaluation.result()),
                EvaluationResult::RequiresMemory { address, size, .. } => {
                    read_memory(size, memory, address, &mut evaluation)?
                }
                EvaluationResult::RequiresFrameBase => {
                    provide_frame_base(frame_info.frame_base, &mut evaluation)?
                }
                EvaluationResult::RequiresRegister {
                    register,
                    base_type,
                } => provide_register(frame_info.registers, register, base_type, &mut evaluation)?,
                EvaluationResult::RequiresRelocatedAddress(address_index) => {
                    // The address_index as an offset from 0, so just pass it into the next step.
                    evaluation.resume_with_relocated_address(address_index)?
                }
                EvaluationResult::RequiresCallFrameCfa => {
                    provide_cfa(frame_info.canonical_frame_address, &mut evaluation)?
                }
                unimplemented_expression => {
                    return Err(DebugError::WarnAndContinue {
                        message: format!("Unimplemented: Expressions that include {unimplemented_expression:?} are not currently supported."
                    )});
                }
            }
        }
    }

    /// A helper function, to handle memory_location for special cases, such as array members, pointers, and intermediate nodes.
    /// Normally, the memory_location is calculated before the type is calculated,
    ///     but special cases require the type related info of the variable to correctly compute the memory_location.
    fn handle_memory_location_special_cases(
        &self,
        unit_ref: UnitOffset,
        child_variable: &mut Variable,
        parent_variable: &Variable,
        memory: &mut dyn MemoryInterface,
    ) {
        let location = if let Some(child_member_index) = child_variable.member_index {
            // If this variable is a member of an array type, and needs special handling to calculate the `memory_location`.
            if let VariableLocation::Address(address) = parent_variable.memory_location {
                if let Some(byte_size) = child_variable.byte_size {
                    let Some(location) = address.checked_add(child_member_index as u64 * byte_size)
                    else {
                        child_variable.set_value(VariableValue::Error(
                            "Overflow calculating variable address".to_string(),
                        ));
                        return;
                    };

                    VariableLocation::Address(location)
                } else {
                    // If this array member doesn't have a byte_size, it may be because it is the first member of an array itself.
                    // In this case, the byte_size will be calculated when the nested array members are resolved.
                    // The first member of an array will have a memory location of the same as it's parent.
                    parent_variable.memory_location.clone()
                }
            } else {
                VariableLocation::Unavailable
            }
        } else if child_variable.memory_location == VariableLocation::Unknown {
            // Non-array members can inherit their memory location from their parent, but only if the parent has a valid memory location.
            if self.is_pointer(child_variable, parent_variable, unit_ref) {
                match &parent_variable.memory_location {
                    VariableLocation::Address(address) => {
                        // Now, retrieve the location by reading the adddress pointed to by the parent variable.
                        match memory.read_word_32(*address) {
                            Ok(memory_location) => {
                                VariableLocation::Address(memory_location as u64)
                            }
                            Err(error) => {
                                tracing::debug!("Failed to read referenced variable address from memory location {} : {error}.", parent_variable.memory_location);
                                VariableLocation::Error(format!("Failed to read referenced variable address from memory location {} : {error}.", parent_variable.memory_location))
                            }
                        }
                    }
                    other => VariableLocation::Unsupported(format!(
                        "Location {other:?} not supported for referenced variables."
                    )),
                }
            } else {
                // If the parent variable is not a pointer, or it is a pointer to the actual data location
                // (not the address of the data location) then it can inherit it's memory location from it's parent.
                parent_variable.memory_location.clone()
            }
        } else {
            return;
        };

        child_variable.memory_location = location;
    }

    /// Returns `true` if the variable is a pointer, `false` otherwise.
    fn is_pointer(
        &self,
        child_variable: &mut Variable,
        parent_variable: &Variable,
        unit_ref: UnitOffset,
    ) -> bool {
        // Address Pointer Conditions (any of):
        // 1. Variable names that start with '*' (e.g '*__0), AND the variable is a variant of the parent.
        // 2. Pointer names that start with '*' (e.g. '*const u8')
        // 3. Pointers to base types (includes &str types)
        // 4. Pointers to variable names that start with `*`
        // 5. Pointers to types with refrenced memory addresses (e.g. variants, generics, arrays, etc.)
        (matches!(child_variable.name, VariableName::Named(ref var_name) if var_name.starts_with('*'))
                && matches!(parent_variable.role, VariantRole::VariantPart(_)))
            || matches!(&parent_variable.type_name, VariableType::Pointer(Some(pointer_name)) if pointer_name.starts_with('*'))
            || (matches!(&parent_variable.type_name, VariableType::Pointer(_))
                && (matches!(child_variable.type_name, VariableType::Base(_))
                    || matches!(child_variable.type_name, VariableType::Struct(ref type_name) if type_name.starts_with("&str"))
                    || matches!(child_variable.name, VariableName::Named(ref var_name) if var_name.starts_with('*'))
                    || self.has_address_pointer(unit_ref).unwrap_or_else(|error| {
                        child_variable.set_value(VariableValue::Error(format!("Failed to determine if a struct has variant or generic type fields: {error}")));
                        false
                    })))
    }

    /// A helper function to determine if the type we are referencing requires a pointer to the address of the referenced variable (e.g. variants, generics, arrays, etc.)
    fn has_address_pointer(&self, unit_ref: UnitOffset) -> Result<bool, DebugError> {
        let mut entries_tree = self.unit.entries_tree(Some(unit_ref))?;
        let entry_node = entries_tree.root()?;
        if matches!(
            entry_node.entry().tag(),
            gimli::DW_TAG_array_type | gimli::DW_TAG_enumeration_type | gimli::DW_TAG_union_type
        ) {
            return Ok(true);
        }
        // If the child node has a variant_part, then the variant will be a pointer to the address of the referenced variable.
        let mut child_nodes = entry_node.children();
        while let Some(child_node) = child_nodes.next()? {
            if child_node.entry().tag() == gimli::DW_TAG_variant_part {
                return Ok(true);
            }
        }
        Ok(false)
    }

    /// Returns the `DW_AT_name` attribute in the subtree of a given node or recurses into the node referenced by the `DW_AT_type` attribute.
    fn extract_type_name(
        &self,
        debug_info: &DebugInfo,
        entry: &gimli::DebuggingInformationEntry<GimliReader>,
    ) -> Result<Option<String>, gimli::Error> {
        match entry.attr(gimli::DW_AT_name) {
            Ok(Some(attr)) => {
                let name = match attr.value() {
                    gimli::AttributeValue::DebugStrRef(name_ref) => {
                        if let Ok(name_raw) = debug_info.dwarf.string(name_ref) {
                            String::from_utf8_lossy(&name_raw).to_string()
                        } else {
                            "Invalid DW_AT_name value".to_string()
                        }
                    }
                    gimli::AttributeValue::String(name) => {
                        String::from_utf8_lossy(&name).to_string()
                    }
                    other => format!("Unimplemented: Evaluate name from {other:?}"),
                };

                Ok(Some(name))
            }
            Ok(None) => {
                let Ok(Some(attr)) = entry.attr(gimli::DW_AT_type) else {
                    // No type attribute.
                    return Ok(None);
                };

                let gimli::AttributeValue::UnitRef(unit_ref) = attr.value() else {
                    // TODO: should we handle other types of references?
                    return Ok(None);
                };

                // Try to read the name of the referenced type node.
                let node = self.unit.header.entry(&self.unit.abbreviations, unit_ref)?;
                self.extract_type_name(debug_info, &node)
            }
            Err(error) => Err(error),
        }
    }

    fn process_bitfield_info(
        &self,
        child_variable: &mut Variable,
        entry: &gimli::DebuggingInformationEntry<GimliReader>,
        cache: &mut VariableCache,
    ) -> Result<(), DebugError> {
        if !child_variable.is_valid() {
            // Only bother with bitfields if we haven't encountered an error yet
            return Ok(());
        }
        match self.extract_bitfield_info(child_variable, entry) {
            Ok(Some(bitfield)) => {
                if let Some(byte_size) = child_variable.byte_size {
                    let bitfield = bitfield.normalize(byte_size);
                    child_variable.type_name = VariableType::Bitfield(
                        bitfield,
                        Box::new(std::mem::replace(
                            &mut child_variable.type_name,
                            VariableType::Unknown,
                        )),
                    );
                    // Invalidate value that was read before we knew about the bitfield.
                    child_variable.value = VariableValue::Empty;
                    cache.update_variable(child_variable)?;
                } else {
                    child_variable.set_value(VariableValue::Error(
                        "Error: Failed to decode bitfield information: byte_size not found"
                            .to_string(),
                    ));
                }
            }
            Ok(None) => {}
            Err(e) => child_variable.set_value(VariableValue::Error(format!(
                "Error: Failed to decode bitfield information: {e:?}"
            ))),
        }

        Ok(())
    }

    fn extract_bitfield_info(
        &self,
        child_variable: &mut Variable,
        entry: &gimli::DebuggingInformationEntry<GimliReader>,
    ) -> Result<Option<Bitfield>, gimli::Error> {
        let offset = if let Some(attr) = entry.attr(gimli::DW_AT_data_bit_offset)? {
            // Available since DWARF 4+
            match attr.value().udata_value() {
                Some(offset) => Some(BitOffset::FromLsb(offset)),
                None => {
                    child_variable.set_value(VariableValue::Error(format!(
                        "Unimplemented: Attribute Value for DW_AT_data_bit_offset: {:?}",
                        attr.value()
                    )));
                    return Ok(None);
                }
            }
        } else if let Some(attr) = entry.attr(gimli::DW_AT_bit_offset)? {
            // Deprecated in DWARF 5, but still used by some compilers.
            // Specifies offset from MSB. We're handling this as a separate offset variant
            // because we haven't yet processed the byte size of the variable.
            if let Some(offset) = attr.value().udata_value() {
                Some(BitOffset::FromMsb(offset))
            } else {
                child_variable.set_value(VariableValue::Error(format!(
                    "Unimplemented: Attribute Value for DW_AT_bit_offset: {:?}",
                    attr.value()
                )));
                return Ok(None);
            }
        } else {
            None
        };

        let size = if let Some(attr) = entry.attr(gimli::DW_AT_bit_size)? {
            match attr.value().udata_value() {
                Some(length) => Some(length),
                None => {
                    child_variable.set_value(VariableValue::Error(format!(
                        "Unimplemented: Attribute Value for DW_AT_bit_size: {:?}",
                        attr.value()
                    )));
                    return Ok(None);
                }
            }
        } else {
            None
        };

        if let (None, None) = (size, offset) {
            return Ok(None);
        }

        Ok(Some(Bitfield {
            length: size.unwrap_or(0),
            offset: offset.unwrap_or(BitOffset::FromLsb(0)),
        }))
    }
}

fn extract_name(
    debug_info: &DebugInfo,
    entry: &gimli::DebuggingInformationEntry<GimliReader>,
) -> Result<Option<String>, gimli::Error> {
    let attr = match entry.attr(gimli::DW_AT_name) {
        Ok(Some(attr)) => attr.value(),
        Ok(None) => return Ok(None),
        Err(error) => return Err(error),
    };

    let name = match attr {
        gimli::AttributeValue::DebugStrRef(name_ref) => {
            if let Ok(name_raw) = debug_info.dwarf.string(name_ref) {
                String::from_utf8_lossy(&name_raw).to_string()
            } else {
                "Invalid DW_AT_name value".to_string()
            }
        }
        gimli::AttributeValue::String(name) => String::from_utf8_lossy(&name).to_string(),
        other => format!("Unimplemented: Evaluate name from {other:?}"),
    };

    Ok(Some(name))
}

/// Gets necessary register information for the DWARF resolver.
fn provide_register(
    stack_frame_registers: &DebugRegisters,
    register: gimli::Register,
    base_type: UnitOffset,
    evaluation: &mut gimli::Evaluation<EndianReader>,
) -> Result<EvaluationResult<EndianReader>, DebugError> {
    match stack_frame_registers
        .get_register_by_dwarf_id(register.0)
        .and_then(|reg| reg.value)
    {
        Some(raw_value) if base_type == gimli::UnitOffset(0) => {
            let register_value = gimli::Value::Generic(raw_value.try_into()?);
            Ok(evaluation.resume_with_register(register_value)?)
        }
        Some(_) => Err(DebugError::WarnAndContinue {
            message: format!(
                "Unimplemented: Support for type {:?} in `RequiresRegister`",
                base_type
            ),
        }),
        None => Err(DebugError::WarnAndContinue {
            message: format!(
                "Error while calculating `Variable::memory_location`. No value for register #:{}.",
                register.0
            ),
        }),
    }
}

/// Gets necessary framebase information for the DWARF resolver.
fn provide_frame_base(
    frame_base: Option<u64>,
    evaluation: &mut gimli::Evaluation<EndianReader>,
) -> Result<EvaluationResult<EndianReader>, DebugError> {
    let Some(frame_base) = frame_base else {
        return Err(DebugError::WarnAndContinue {
            message: "Cannot unwind `Variable` location without a valid frame base address.)"
                .to_string(),
        });
    };
    match evaluation.resume_with_frame_base(frame_base) {
        Ok(evaluation_result) => Ok(evaluation_result),
        Err(error) => Err(DebugError::WarnAndContinue {
            message: format!("Error while calculating `Variable::memory_location`:{error}."),
        }),
    }
}

/// Gets necessary CFA information for the DWARF resolver.
fn provide_cfa(
    cfa: Option<u64>,
    evaluation: &mut gimli::Evaluation<EndianReader>,
) -> Result<EvaluationResult<EndianReader>, DebugError> {
    let Some(cfa) = cfa else {
        return Err(DebugError::WarnAndContinue {
            message: "Cannot unwind `Variable` location without a valid canonical frame address.)"
                .to_string(),
        });
    };
    match evaluation.resume_with_call_frame_cfa(cfa) {
        Ok(evaluation_result) => Ok(evaluation_result),
        Err(error) => Err(DebugError::WarnAndContinue {
            message: format!("Error while calculating `Variable::memory_location`:{error}."),
        }),
    }
}

/// Reads memory requested by the DWARF resolver.
fn read_memory(
    size: u8,
    memory: &mut dyn MemoryInterface,
    address: u64,
    evaluation: &mut gimli::Evaluation<EndianReader>,
) -> Result<EvaluationResult<EndianReader>, DebugError> {
    /// Reads `SIZE` bytes from the memory.
    fn read<const SIZE: usize>(
        memory: &mut dyn MemoryInterface,
        address: u64,
    ) -> Result<[u8; SIZE], DebugError> {
        let mut buff = [0u8; SIZE];
        memory.read(address, &mut buff).map_err(|error| {
            DebugError::WarnAndContinue {
                message: format!("Unexpected error while reading debug expressions from target memory: {error:?}. Please report this as a bug.")
            }
        })?;
        Ok(buff)
    }

    let val = match size {
        1 => {
            let buff = read::<1>(memory, address)?;
            gimli::Value::U8(buff[0])
        }
        2 => {
            let buff = read::<2>(memory, address)?;
            gimli::Value::U16(u16::from_le_bytes(buff))
        }
        4 => {
            let buff = read::<4>(memory, address)?;
            gimli::Value::U32(u32::from_le_bytes(buff))
        }
        x => {
            return Err(DebugError::WarnAndContinue {
                message: format!(
                    "Unimplemented: Requested memory with size {x}, which is not supported yet."
                ),
            });
        }
    };

    Ok(evaluation.resume_with_memory(val)?)
}

pub(crate) trait RangeExt {
    fn contains(self, addr: u64) -> bool;
}

impl RangeExt for &mut gimli::RngListIter<GimliReader> {
    fn contains(self, addr: u64) -> bool {
        while let Ok(Some(range)) = self.next() {
            if range.contains(addr) {
                return true;
            }
        }

        false
    }
}

impl RangeExt for gimli::Range {
    fn contains(self, addr: u64) -> bool {
        self.begin <= addr && addr < self.end
    }
}<|MERGE_RESOLUTION|>--- conflicted
+++ resolved
@@ -76,7 +76,6 @@
             while let Ok(Some(gimli_range)) = gimli_ranges.next() {
                 die.ranges.push(gimli_range.begin..gimli_range.end);
             }
-<<<<<<< HEAD
 
             if !die.range_contains(address) {
                 continue;
@@ -94,40 +93,12 @@
                 let inlined_functions =
                     self.find_inlined_functions(debug_info, address, current.offset())?;
 
-                if inlined_functions.is_empty() {
-                    tracing::debug!("No inlined function found!");
-                } else {
-                    tracing::debug!(
-                        "{} inlined functions for address {}",
-                        inlined_functions.len(),
-                        address
-                    );
-                }
-=======
-
-            if !die.range_contains(address) {
-                continue;
-            }
-
-            let mut functions = vec![die];
-            tracing::debug!(
-                "Found DIE: name={:?}",
-                functions[0].function_name(debug_info)
-            );
-
-            if find_inlined {
-                tracing::debug!("Checking for inlined functions");
-
-                let inlined_functions =
-                    self.find_inlined_functions(debug_info, address, current.offset())?;
-
                 tracing::debug!(
                     "{} inlined functions for address {}",
                     inlined_functions.len(),
                     address
                 );
 
->>>>>>> bf87edf9
                 functions.extend(inlined_functions.into_iter());
             }
             return Ok(functions);
@@ -195,11 +166,7 @@
 
             let Some(die) = self.unit.entry(unit_ref).ok().and_then(|abstract_die| {
                 FunctionDie::new_inlined(current.clone(), abstract_die.clone(), self).map(
-<<<<<<< HEAD
-                    |mut inlined_function_die: FunctionDie<'_, '_, '_>| {
-=======
                     |mut inlined_function_die| {
->>>>>>> bf87edf9
                         inlined_function_die.ranges = die_ranges;
                         inlined_function_die
                     },
