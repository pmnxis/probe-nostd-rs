pub(crate) mod cmsisdap;
pub(crate) mod fake_probe;
#[cfg(feature = "ftdi")]
pub(crate) mod ftdi;
pub(crate) mod jlink;
pub(crate) mod stlink;

<<<<<<< HEAD
use crate::architecture::{
    arm::{PortType, SwoAccess},
    riscv::communication_interface::RiscvCommunicationInterface,
};
use crate::config::{RegistryError, TargetSelector};
use crate::error::Error;
use crate::Session;

use crate::architecture::arm::communication_interface::UninitializedArmProbe;
=======
use crate::{
    architecture::arm::memory::adi_v5_memory_interface::ADIMemoryInterface,
    config::{RegistryError, TargetSelector},
};
use crate::{
    architecture::arm::{ap::AccessPort, ApAddress, DapAccess, DpAddress},
    Session,
};
use crate::{
    architecture::arm::{ap::MemoryAp, MemoryApInformation},
    error::Error,
};
use crate::{
    architecture::{
        arm::{
            ap::memory_ap::mock::MockMemoryAp, communication_interface::ArmProbeInterface,
            PortType, RawDapAccess, SwoAccess,
        },
        riscv::communication_interface::RiscvCommunicationInterface,
    },
    Memory,
};
use jlink::list_jlink_devices;
>>>>>>> efad68e1
use std::{convert::TryFrom, fmt};

use self::jlink::list_jlink_devices;

/// Used to log warnings when the measured target voltage is
/// lower than 1.4V, if at all measureable.
const LOW_TARGET_VOLTAGE_WARNING_THRESHOLD: f32 = 1.4;

#[derive(Copy, Clone, PartialEq, Debug, serde::Serialize, serde::Deserialize)]
pub enum WireProtocol {
    Swd,
    Jtag,
}

impl fmt::Display for WireProtocol {
    fn fmt(&self, f: &mut fmt::Formatter) -> fmt::Result {
        match self {
            WireProtocol::Swd => write!(f, "SWD"),
            WireProtocol::Jtag => write!(f, "JTAG"),
        }
    }
}

impl std::str::FromStr for WireProtocol {
    type Err = String;

    fn from_str(s: &str) -> Result<Self, Self::Err> {
        match &s.to_ascii_lowercase()[..] {
            "swd" => Ok(WireProtocol::Swd),
            "jtag" => Ok(WireProtocol::Jtag),
            _ => Err(format!(
                "'{}' is not a valid protocol. Choose from [swd, jtag].",
                s
            )),
        }
    }
}

/// A command queued in a batch for later execution
///
/// Mostly used internally but returned in DebugProbeError to indicate
/// which batched command actually encountered the error.
#[derive(Copy, Clone, Debug)]
pub enum BatchCommand {
    Read(PortType, u16),
    Write(PortType, u16, u32),
}

impl fmt::Display for BatchCommand {
    fn fmt(&self, f: &mut fmt::Formatter) -> fmt::Result {
        match *self {
            BatchCommand::Read(port, addr) => write!(f, "Read(port={:?}, addr={})", port, addr),
            BatchCommand::Write(port, addr, data) => write!(
                f,
                "Write(port={:?}, addr={}, data=0x{:08x}",
                port, addr, data
            ),
        }
    }
}

#[derive(thiserror::Error, Debug)]
pub enum DebugProbeError {
    #[error("USB Communication Error")]
    Usb(#[source] Option<Box<dyn std::error::Error + Send + Sync>>),
    #[error("The firmware on the probe is outdated")]
    ProbeFirmwareOutdated,
    #[error("An error specific to a probe type occured")]
    ProbeSpecific(#[source] Box<dyn std::error::Error + Send + Sync>),
    #[error("Probe could not be created")]
    ProbeCouldNotBeCreated(#[from] ProbeCreationError),
    #[error("Probe does not support protocol")]
    UnsupportedProtocol(WireProtocol),
    // TODO: This is core specific, so should probably be moved there.
    #[error("Operation timed out")]
    Timeout,
    #[error("An error specific to the selected architecture occured")]
    ArchitectureSpecific(#[source] Box<dyn std::error::Error + Send + Sync>),
    #[error("The connected probe does not support the interface '{0}'")]
    InterfaceNotAvailable(&'static str),
    #[error("An error occured while working with the registry occured")]
    Registry(#[from] RegistryError),
    #[error("Tried to close interface while it was still in use")]
    InterfaceInUse,
    #[error("The requested speed setting ({0} kHz) is not supported by the probe")]
    UnsupportedSpeed(u32),
    #[error("You need to be attached to the target to perform this action")]
    NotAttached,
    #[error("You need to be detached from the target to perform this action")]
    Attached,
    #[error("Failed to find the target or attach to the target")]
    TargetNotFound,
    #[error("Some functionality was not implemented yet: {0}")]
    NotImplemented(&'static str),
    #[error("Error in previous batched command")]
    BatchError(BatchCommand),
    #[error("Command not supported by probe")]
    CommandNotSupportedByProbe,
    #[error("Unable to set hardware breakpoint, all available breakpoint units are in use.")]
    BreakpointUnitsExceeded,
    #[error(transparent)]
    Other(#[from] anyhow::Error),
}

#[derive(thiserror::Error, Debug)]
pub enum ProbeCreationError {
    #[error("Probe was not found.")]
    NotFound,
    #[error("USB device could not be opened. Please check the permissions.")]
    CouldNotOpen,
    #[error("{0}")]
    HidApi(#[from] hidapi::HidError),
    #[error("{0}")]
    Rusb(#[from] rusb::Error),
    #[error("An error specific to a probe type occured: {0}")]
    ProbeSpecific(#[source] Box<dyn std::error::Error + Send + Sync>),
    #[error("{0}")]
    Other(&'static str),
}

/// The Probe struct is a generic wrapper over the different
/// probes supported.
///
/// # Examples
///
/// ## Open the first probe found
///
/// The `list_all` and `from_probe_info` functions can be used
/// to create a new `Probe`:
///
/// ```no_run
/// use probe_rs::Probe;
///
/// let probe_list = Probe::list_all();
/// let probe = Probe::open(&probe_list[0]);
/// ```
#[derive(Debug)]
pub struct Probe {
    inner: Box<dyn DebugProbe>,
    attached: bool,
}

impl Probe {
    pub fn new(probe: impl DebugProbe + 'static) -> Self {
        Self {
            inner: Box::new(probe),
            attached: false,
        }
    }

    pub(crate) fn from_attached_probe(probe: Box<dyn DebugProbe>) -> Self {
        Self {
            inner: probe,
            attached: true,
        }
    }

    pub fn from_specific_probe(probe: Box<dyn DebugProbe>) -> Self {
        Probe {
            inner: probe,
            attached: false,
        }
    }

    /// Get a list of all debug probes found.
    /// This can be used to select the debug probe which
    /// should be used.
    pub fn list_all() -> Vec<DebugProbeInfo> {
        let mut list = cmsisdap::tools::list_cmsisdap_devices();
        #[cfg(feature = "ftdi")]
        {
            list.extend(ftdi::list_ftdi_devices());
        }
        list.extend(stlink::tools::list_stlink_devices());

        list.extend(list_jlink_devices());

        list
    }

    /// Create a `Probe` from `DebugProbeInfo`. Use the
    /// `Probe::list_all()` function to get the information
    /// about all probes available.
    pub fn open(selector: impl Into<DebugProbeSelector> + Clone) -> Result<Self, DebugProbeError> {
        match cmsisdap::CmsisDap::new_from_selector(selector.clone()) {
            Ok(link) => return Ok(Probe::from_specific_probe(link)),
            Err(DebugProbeError::ProbeCouldNotBeCreated(ProbeCreationError::NotFound)) => {}
            Err(e) => return Err(e),
        };
        #[cfg(feature = "ftdi")]
        match ftdi::FtdiProbe::new_from_selector(selector.clone()) {
            Ok(link) => return Ok(Probe::from_specific_probe(link)),
            Err(DebugProbeError::ProbeCouldNotBeCreated(ProbeCreationError::NotFound)) => {}
            Err(e) => return Err(e),
        };
        match stlink::StLink::new_from_selector(selector.clone()) {
            Ok(link) => return Ok(Probe::from_specific_probe(link)),
            Err(DebugProbeError::ProbeCouldNotBeCreated(ProbeCreationError::NotFound)) => {}
            Err(e) => return Err(e),
        };
        match jlink::JLink::new_from_selector(selector) {
            Ok(link) => return Ok(Probe::from_specific_probe(link)),
            Err(DebugProbeError::ProbeCouldNotBeCreated(ProbeCreationError::NotFound)) => {}
            Err(e) => return Err(e),
        };

        Err(DebugProbeError::ProbeCouldNotBeCreated(
            ProbeCreationError::NotFound,
        ))
    }

    /// Get human readable name for the probe
    pub fn get_name(&self) -> String {
        self.inner.get_name().to_string()
    }

    /// Attach to the chip.
    ///
    /// This runs all the necessary protocol init routines.
    ///
    /// If this doesn't work, you might want to try `attach_under_reset`
    pub fn attach(mut self, target: impl Into<TargetSelector>) -> Result<Session, Error> {
        self.attached = true;

        Session::new(self, target.into(), AttachMethod::Normal)
    }

    pub fn attach_to_unspecified(&mut self) -> Result<(), Error> {
        self.inner.attach()?;
        self.attached = true;
        Ok(())
    }

    /// Attach to the chip under hard-reset.
    ///
    /// This asserts the reset pin via the probe, plays the protocol init routines and deasserts the pin.
    /// This is necessary if the chip is not responding to the SWD reset sequence.
    /// For example this can happen if the chip has the SWDIO pin remapped.
    pub fn attach_under_reset(
        mut self,
        target: impl Into<TargetSelector>,
    ) -> Result<Session, Error> {
        self.attached = true;

        // The session will de-assert reset after connecting to the debug interface.
        Session::new(self, target.into(), AttachMethod::UnderReset)
    }

    pub(crate) fn inner_attach(&mut self) -> Result<(), DebugProbeError> {
        self.inner.attach()
    }

    /// Selects the transport protocol to be used by the debug probe.
    pub fn select_protocol(&mut self, protocol: WireProtocol) -> Result<(), DebugProbeError> {
        if !self.attached {
            self.inner.select_protocol(protocol)
        } else {
            Err(DebugProbeError::Attached)
        }
    }

    /// Leave debug mode
    pub fn detach(&mut self) -> Result<(), DebugProbeError> {
        self.attached = false;
        self.inner.detach()?;
        Ok(())
    }

    /// Resets the target device.
    pub fn target_reset(&mut self) -> Result<(), DebugProbeError> {
        self.inner.target_reset()
    }

    pub(crate) fn target_reset_assert(&mut self) -> Result<(), DebugProbeError> {
        log::debug!("Asserting target reset");
        self.inner.target_reset_assert()
    }

    pub fn target_reset_deassert(&mut self) -> Result<(), DebugProbeError> {
        log::debug!("Deasserting target reset");
        self.inner.target_reset_deassert()
    }

    /// Configure protocol speed to use in kHz
    pub fn set_speed(&mut self, speed_khz: u32) -> Result<u32, DebugProbeError> {
        if !self.attached {
            self.inner.set_speed(speed_khz)
        } else {
            Err(DebugProbeError::Attached)
        }
    }

    /// Configured protocol speed in kHz
    pub fn speed_khz(&self) -> u32 {
        self.inner.speed()
    }

    /// Check if the probe has an interface to
    /// debug ARM chips.
    pub fn has_arm_interface(&self) -> bool {
        self.inner.has_arm_interface()
    }

    /// Try to get a trait object implementing [`ArmProbeInterface`], which can
    /// can be used to communicate with chips using the ARM architecture.
    ///
    /// If an error occurs while trying to connect, the probe is returned.
    pub fn try_into_arm_interface<'probe>(
        self,
    ) -> Result<Box<dyn UninitializedArmProbe + 'probe>, (Self, DebugProbeError)> {
        if !self.attached {
            Err((self, DebugProbeError::NotAttached))
        } else {
            self.inner
                .try_get_arm_interface()
                .map_err(|(probe, err)| (Probe::from_attached_probe(probe), err))
        }
    }

    /// Check if the probe has an interface to
    /// debug RISCV chips.
    pub fn has_riscv_interface(&self) -> bool {
        self.inner.has_riscv_interface()
    }

    /// Try to get a [`RiscvCommunicationInterface`], which can
    /// can be used to communicate with chips using the RISCV
    /// architecture.
    ///
    /// If an error occurs while trying to connect, the probe is returned.
    pub fn try_into_riscv_interface(
        self,
    ) -> Result<RiscvCommunicationInterface, (Self, DebugProbeError)> {
        if !self.attached {
            Err((self, DebugProbeError::NotAttached))
        } else {
            self.inner
                .try_get_riscv_interface()
                .map_err(|(probe, err)| (Probe::from_attached_probe(probe), err))
        }
    }

    pub fn get_swo_interface(&self) -> Option<&dyn SwoAccess> {
        self.inner.get_swo_interface()
    }

    pub fn get_swo_interface_mut(&mut self) -> Option<&mut dyn SwoAccess> {
        self.inner.get_swo_interface_mut()
    }
}

pub trait DebugProbe: Send + fmt::Debug {
    fn new_from_selector(
        selector: impl Into<DebugProbeSelector>,
    ) -> Result<Box<Self>, DebugProbeError>
    where
        Self: Sized;

    /// Get human readable name for the probe
    fn get_name(&self) -> &str;

    /// Get the currently used maximum speed for the debug protocol in kHz.
    ///
    /// Not all probes report which speed is used, meaning this value is not
    /// always the actual speed used. However, the speed should not be any
    /// higher than this value.
    fn speed(&self) -> u32;

    /// Set the speed in kHz used for communication with the target device.
    ///
    /// The desired speed might not be supported by the probe. If the desired
    /// speed is not directly supported, a lower speed will be selected if possible.
    ///
    /// If possible, the actual speed used is returned by the function. Some probes
    /// cannot report this, so the value may be inaccurate.
    ///
    /// If the requested speed is not supported,
    /// `DebugProbeError::UnsupportedSpeed` will be returned.
    ///
    fn set_speed(&mut self, speed_khz: u32) -> Result<u32, DebugProbeError>;

    /// Attach to the chip.
    ///
    /// This should run all the necessary protocol init routines.
    fn attach(&mut self) -> Result<(), DebugProbeError>;

    /// Detach from the chip.
    ///
    /// This should run all the necessary protocol deinit routines.
    fn detach(&mut self) -> Result<(), DebugProbeError>;

    /// This should hard reset the target device.
    fn target_reset(&mut self) -> Result<(), DebugProbeError>;

    /// This should assert the reset pin of the target via debug probe.
    fn target_reset_assert(&mut self) -> Result<(), DebugProbeError>;

    /// This should deassert the reset pin of the target via debug probe.
    fn target_reset_deassert(&mut self) -> Result<(), DebugProbeError>;

    /// Selects the transport protocol to be used by the debug probe.
    fn select_protocol(&mut self, protocol: WireProtocol) -> Result<(), DebugProbeError>;

    /// Check if the proble offers an interface to debug ARM chips.
    fn has_arm_interface(&self) -> bool {
        false
    }

    /// Get the dedicated interface to debug ARM chips. To check that the
    /// probe actually supports this, call [DebugProbe::has_arm_interface] first.
    fn try_get_arm_interface<'probe>(
        self: Box<Self>,
    ) -> Result<Box<dyn UninitializedArmProbe + 'probe>, (Box<dyn DebugProbe>, DebugProbeError)>
    {
        Err((
            self.into_probe(),
            DebugProbeError::InterfaceNotAvailable("ARM"),
        ))
    }

    /// Get the dedicated interface to debug RISCV chips. Ensure that the
    /// probe actually supports this by calling [DebugProbe::has_riscv_interface] first.
    fn try_get_riscv_interface(
        self: Box<Self>,
    ) -> Result<RiscvCommunicationInterface, (Box<dyn DebugProbe>, DebugProbeError)> {
        Err((
            self.into_probe(),
            DebugProbeError::InterfaceNotAvailable("RISCV"),
        ))
    }

    /// Check if the probe offers an interface to debug RISCV chips.
    fn has_riscv_interface(&self) -> bool {
        false
    }

    fn get_swo_interface(&self) -> Option<&dyn SwoAccess> {
        None
    }

    fn get_swo_interface_mut(&mut self) -> Option<&mut dyn SwoAccess> {
        None
    }

    fn into_probe(self: Box<Self>) -> Box<dyn DebugProbe>;

    /// Reads the target voltage in Volts, if possible. Returns `Ok(None)`
    /// if the probe doesn’t support reading the target voltage.
    fn get_target_voltage(&mut self) -> Result<Option<f32>, DebugProbeError> {
        Ok(None)
    }
}

#[derive(Debug, Clone, PartialEq)]
pub enum DebugProbeType {
    CmsisDap,
    Ftdi,
    StLink,
    JLink,
}

#[derive(Clone)]
pub struct DebugProbeInfo {
    pub identifier: String,
    pub vendor_id: u16,
    pub product_id: u16,
    pub serial_number: Option<String>,
    pub probe_type: DebugProbeType,

    /// USB HID interface which should be used.
    /// Necessary for composite HID devices.
    pub hid_interface: Option<u8>,
}

impl std::fmt::Debug for DebugProbeInfo {
    fn fmt(&self, f: &mut std::fmt::Formatter) -> std::fmt::Result {
        write!(
            f,
            "{} (VID: {:04x}, PID: {:04x}, {}{:?})",
            self.identifier,
            self.vendor_id,
            self.product_id,
            self.serial_number
                .clone()
                .map_or("".to_owned(), |v| format!("Serial: {}, ", v)),
            self.probe_type
        )
    }
}

impl DebugProbeInfo {
    /// Creates a new info struct that uniquely identifies a probe.
    pub fn new<S: Into<String>>(
        identifier: S,
        vendor_id: u16,
        product_id: u16,
        serial_number: Option<String>,
        probe_type: DebugProbeType,
        usb_hid_interface: Option<u8>,
    ) -> Self {
        Self {
            identifier: identifier.into(),
            vendor_id,
            product_id,
            serial_number,
            probe_type,
            hid_interface: usb_hid_interface,
        }
    }

    /// Open the probe described by this `DebugProbeInfo`.
    pub fn open(&self) -> Result<Probe, DebugProbeError> {
        Probe::open(self)
    }
}

#[derive(thiserror::Error, Debug)]
pub enum DebugProbeSelectorParseError {
    #[error("The VID or PID could not be parsed: {0}")]
    ParseInt(#[from] std::num::ParseIntError),
    #[error("Please use a string in the form `VID:PID:<Serial>` where Serial is optional.")]
    Format,
}

/// A struct to describe the way a probe should be selected.
///
/// Construct this from a set of info or from a string.
///
/// Example:
/// ```
/// use std::convert::TryInto;
/// let selector: probe_rs::DebugProbeSelector = "1337:1337:SERIAL".try_into().unwrap();
/// ```
#[derive(Debug, Clone, Serialize, Deserialize)]
#[serde(try_from = "String")] //We need this so that serde will first converst from the string `PID:VID:<Serial>` to a struct before deserializing
pub struct DebugProbeSelector {
    pub vendor_id: u16,
    pub product_id: u16,
    pub serial_number: Option<String>,

    /// USB HID interface, necessary for composite devices
    usb_hid_interface: Option<u8>,
}

impl TryFrom<&str> for DebugProbeSelector {
    type Error = DebugProbeSelectorParseError;
    fn try_from(value: &str) -> Result<Self, Self::Error> {
        let split = value.split(':').collect::<Vec<_>>();
        let mut selector = if split.len() > 1 {
            DebugProbeSelector {
                vendor_id: u16::from_str_radix(split[0], 16)?,
                product_id: u16::from_str_radix(split[1], 16)?,
                serial_number: None,
                usb_hid_interface: None,
            }
        } else {
            return Err(DebugProbeSelectorParseError::Format);
        };

        if split.len() == 3 {
            selector.serial_number = Some(split[2].to_string());
        }

        Ok(selector)
    }
}

impl TryFrom<String> for DebugProbeSelector {
    type Error = DebugProbeSelectorParseError;
    fn try_from(value: String) -> Result<Self, Self::Error> {
        TryFrom::<&str>::try_from(&value)
    }
}

impl std::str::FromStr for DebugProbeSelector {
    type Err = DebugProbeSelectorParseError;
    fn from_str(s: &str) -> Result<Self, Self::Err> {
        Self::try_from(s)
    }
}

impl From<DebugProbeInfo> for DebugProbeSelector {
    fn from(selector: DebugProbeInfo) -> Self {
        DebugProbeSelector {
            vendor_id: selector.vendor_id,
            product_id: selector.product_id,
            serial_number: selector.serial_number,
            usb_hid_interface: selector.hid_interface,
        }
    }
}

impl From<&DebugProbeInfo> for DebugProbeSelector {
    fn from(selector: &DebugProbeInfo) -> Self {
        DebugProbeSelector {
            vendor_id: selector.vendor_id,
            product_id: selector.product_id,
            serial_number: selector.serial_number.clone(),
            usb_hid_interface: selector.hid_interface,
        }
    }
}

impl fmt::Display for DebugProbeSelector {
    fn fmt(&self, f: &mut fmt::Formatter<'_>) -> fmt::Result {
        write!(f, "{:04x}:{:04x}", self.vendor_id, self.product_id)?;
        if let Some(ref sn) = self.serial_number {
            write!(f, ":{}", sn)?;
        }
        Ok(())
    }
}

<<<<<<< HEAD
=======
#[derive(Debug)]
pub struct FakeProbe {
    protocol: WireProtocol,
    speed: u32,
}

impl FakeProbe {
    pub fn new() -> Self {
        FakeProbe {
            protocol: WireProtocol::Swd,
            speed: 1000,
        }
    }
}

impl Default for FakeProbe {
    fn default() -> Self {
        FakeProbe::new()
    }
}

impl DebugProbe for FakeProbe {
    fn new_from_selector(
        _selector: impl Into<DebugProbeSelector>,
    ) -> Result<Box<Self>, DebugProbeError>
    where
        Self: Sized,
    {
        Ok(Box::new(FakeProbe::new()))
    }

    /// Get human readable name for the probe
    fn get_name(&self) -> &str {
        "Mock probe for testing"
    }

    fn speed(&self) -> u32 {
        self.speed
    }

    fn set_speed(&mut self, speed_khz: u32) -> Result<u32, DebugProbeError> {
        self.speed = speed_khz;

        Ok(speed_khz)
    }

    fn attach(&mut self) -> Result<(), DebugProbeError> {
        Ok(())
    }

    fn select_protocol(&mut self, protocol: WireProtocol) -> Result<(), DebugProbeError> {
        self.protocol = protocol;

        Ok(())
    }

    /// Leave debug mode
    fn detach(&mut self) -> Result<(), DebugProbeError> {
        Ok(())
    }

    /// Resets the target device.
    fn target_reset(&mut self) -> Result<(), DebugProbeError> {
        Err(DebugProbeError::CommandNotSupportedByProbe)
    }

    fn target_reset_assert(&mut self) -> Result<(), DebugProbeError> {
        unimplemented!()
    }

    fn target_reset_deassert(&mut self) -> Result<(), DebugProbeError> {
        unimplemented!()
    }

    fn into_probe(self: Box<Self>) -> Box<dyn DebugProbe> {
        self
    }

    fn has_arm_interface(&self) -> bool {
        true
    }

    fn try_get_arm_interface<'probe>(
        self: Box<Self>,
    ) -> Result<Box<dyn ArmProbeInterface + 'probe>, (Box<dyn DebugProbe>, DebugProbeError)> {
        Ok(Box::new(FakeArmInterface::new(self)))
    }
}

impl RawDapAccess for FakeProbe {
    fn select_dp(&mut self, _dp: DpAddress) -> Result<(), DebugProbeError> {
        Err(DebugProbeError::CommandNotSupportedByProbe)
    }

    /// Reads the DAP register on the specified port and address
    fn raw_read_register(&mut self, _port: PortType, _addr: u8) -> Result<u32, DebugProbeError> {
        Err(DebugProbeError::CommandNotSupportedByProbe)
    }

    /// Writes a value to the DAP register on the specified port and address
    fn raw_write_register(
        &mut self,
        _port: PortType,
        _addr: u8,
        _value: u32,
    ) -> Result<(), DebugProbeError> {
        Err(DebugProbeError::CommandNotSupportedByProbe)
    }
}

#[derive(Debug)]
struct FakeArmInterface {
    probe: Box<FakeProbe>,

    memory_ap: MockMemoryAp,
}

impl FakeArmInterface {
    fn new(probe: Box<FakeProbe>) -> Self {
        let memory_ap = MockMemoryAp::with_pattern();
        FakeArmInterface { probe, memory_ap }
    }
}

impl ArmProbeInterface for FakeArmInterface {
    fn memory_interface(&mut self, access_port: MemoryAp) -> Result<Memory<'_>, Error> {
        let ap_information = MemoryApInformation {
            address: access_port.ap_address(),
            only_32bit_data_size: false,
            debug_base_address: 0xf000_0000,
            supports_hnonsec: false,
        };

        let memory = ADIMemoryInterface::new(&mut self.memory_ap, &ap_information)?;

        Ok(Memory::new(memory, access_port))
    }

    fn ap_information(
        &mut self,
        _access_port: crate::architecture::arm::ap::GenericAp,
    ) -> Result<&crate::architecture::arm::ApInformation, Error> {
        todo!()
    }

    fn num_access_ports(&mut self, _dp: DpAddress) -> Result<usize, Error> {
        Ok(1)
    }

    fn read_from_rom_table(
        &mut self,
        _dp: DpAddress,
    ) -> Result<Option<crate::architecture::arm::ArmChipInfo>, Error> {
        Ok(None)
    }

    fn close(self: Box<Self>) -> Probe {
        Probe::from_attached_probe(self.probe)
    }

    fn target_reset_deassert(&mut self) -> Result<(), Error> {
        todo!()
    }
}

impl DapAccess for FakeArmInterface {
    fn read_raw_dp_register(
        &mut self,
        _dp: DpAddress,
        _address: u8,
    ) -> Result<u32, DebugProbeError> {
        todo!()
    }

    fn write_raw_dp_register(
        &mut self,
        _dp: DpAddress,
        _address: u8,
        _value: u32,
    ) -> Result<(), DebugProbeError> {
        todo!()
    }

    fn read_raw_ap_register(
        &mut self,
        _ap: ApAddress,
        _address: u8,
    ) -> Result<u32, DebugProbeError> {
        todo!()
    }

    fn read_raw_ap_register_repeated(
        &mut self,
        _ap: ApAddress,
        _address: u8,
        _values: &mut [u32],
    ) -> Result<(), DebugProbeError> {
        todo!()
    }

    fn write_raw_ap_register(
        &mut self,
        _ap: ApAddress,
        _address: u8,
        _value: u32,
    ) -> Result<(), DebugProbeError> {
        todo!()
    }

    fn write_raw_ap_register_repeated(
        &mut self,
        _ap: ApAddress,
        _address: u8,
        _values: &[u32],
    ) -> Result<(), DebugProbeError> {
        todo!()
    }
}

impl SwoAccess for FakeArmInterface {
    fn enable_swo(&mut self, _config: &crate::architecture::arm::SwoConfig) -> Result<(), Error> {
        unimplemented!()
    }

    fn disable_swo(&mut self) -> Result<(), Error> {
        unimplemented!()
    }

    fn read_swo_timeout(&mut self, _timeout: std::time::Duration) -> Result<Vec<u8>, Error> {
        unimplemented!()
    }
}

>>>>>>> efad68e1
/// Low-Level Access to the JTAG protocol
///
/// This trait should be implemented by all probes which offer low-level access to
/// the JTAG protocol, i.e. directo control over the bytes sent and received.
pub trait JTAGAccess: DebugProbe {
    fn read_register(&mut self, address: u32, len: u32) -> Result<Vec<u8>, DebugProbeError>;

    /// For Riscv, and possibly other interfaces, the JTAG interface has to remain in
    /// the idle state for several cycles between consecutive accesses to the DR register.
    ///
    /// This function configures the number of idle cycles which are inserted after each access.
    fn set_idle_cycles(&mut self, idle_cycles: u8);

    /// Write to a JTAG register
    ///
    /// This function will perform a write to the IR register, if necessary,
    /// to select the correct register, and then to the DR register, to transmit the
    /// data. The data shifted out of the DR register will be returned.
    fn write_register(
        &mut self,
        address: u32,
        data: &[u8],
        len: u32,
    ) -> Result<Vec<u8>, DebugProbeError>;
}

#[derive(PartialEq, Debug, Copy, Clone)]
pub enum AttachMethod {
    Normal,
    UnderReset,
}<|MERGE_RESOLUTION|>--- conflicted
+++ resolved
@@ -5,44 +5,18 @@
 pub(crate) mod jlink;
 pub(crate) mod stlink;
 
-<<<<<<< HEAD
 use crate::architecture::{
     arm::{PortType, SwoAccess},
     riscv::communication_interface::RiscvCommunicationInterface,
 };
-use crate::config::{RegistryError, TargetSelector};
 use crate::error::Error;
 use crate::Session;
-
-use crate::architecture::arm::communication_interface::UninitializedArmProbe;
-=======
 use crate::{
-    architecture::arm::memory::adi_v5_memory_interface::ADIMemoryInterface,
+    architecture::arm::communication_interface::UninitializedArmProbe,
     config::{RegistryError, TargetSelector},
 };
-use crate::{
-    architecture::arm::{ap::AccessPort, ApAddress, DapAccess, DpAddress},
-    Session,
-};
-use crate::{
-    architecture::arm::{ap::MemoryAp, MemoryApInformation},
-    error::Error,
-};
-use crate::{
-    architecture::{
-        arm::{
-            ap::memory_ap::mock::MockMemoryAp, communication_interface::ArmProbeInterface,
-            PortType, RawDapAccess, SwoAccess,
-        },
-        riscv::communication_interface::RiscvCommunicationInterface,
-    },
-    Memory,
-};
 use jlink::list_jlink_devices;
->>>>>>> efad68e1
 use std::{convert::TryFrom, fmt};
-
-use self::jlink::list_jlink_devices;
 
 /// Used to log warnings when the measured target voltage is
 /// lower than 1.4V, if at all measureable.
@@ -653,242 +627,6 @@
     }
 }
 
-<<<<<<< HEAD
-=======
-#[derive(Debug)]
-pub struct FakeProbe {
-    protocol: WireProtocol,
-    speed: u32,
-}
-
-impl FakeProbe {
-    pub fn new() -> Self {
-        FakeProbe {
-            protocol: WireProtocol::Swd,
-            speed: 1000,
-        }
-    }
-}
-
-impl Default for FakeProbe {
-    fn default() -> Self {
-        FakeProbe::new()
-    }
-}
-
-impl DebugProbe for FakeProbe {
-    fn new_from_selector(
-        _selector: impl Into<DebugProbeSelector>,
-    ) -> Result<Box<Self>, DebugProbeError>
-    where
-        Self: Sized,
-    {
-        Ok(Box::new(FakeProbe::new()))
-    }
-
-    /// Get human readable name for the probe
-    fn get_name(&self) -> &str {
-        "Mock probe for testing"
-    }
-
-    fn speed(&self) -> u32 {
-        self.speed
-    }
-
-    fn set_speed(&mut self, speed_khz: u32) -> Result<u32, DebugProbeError> {
-        self.speed = speed_khz;
-
-        Ok(speed_khz)
-    }
-
-    fn attach(&mut self) -> Result<(), DebugProbeError> {
-        Ok(())
-    }
-
-    fn select_protocol(&mut self, protocol: WireProtocol) -> Result<(), DebugProbeError> {
-        self.protocol = protocol;
-
-        Ok(())
-    }
-
-    /// Leave debug mode
-    fn detach(&mut self) -> Result<(), DebugProbeError> {
-        Ok(())
-    }
-
-    /// Resets the target device.
-    fn target_reset(&mut self) -> Result<(), DebugProbeError> {
-        Err(DebugProbeError::CommandNotSupportedByProbe)
-    }
-
-    fn target_reset_assert(&mut self) -> Result<(), DebugProbeError> {
-        unimplemented!()
-    }
-
-    fn target_reset_deassert(&mut self) -> Result<(), DebugProbeError> {
-        unimplemented!()
-    }
-
-    fn into_probe(self: Box<Self>) -> Box<dyn DebugProbe> {
-        self
-    }
-
-    fn has_arm_interface(&self) -> bool {
-        true
-    }
-
-    fn try_get_arm_interface<'probe>(
-        self: Box<Self>,
-    ) -> Result<Box<dyn ArmProbeInterface + 'probe>, (Box<dyn DebugProbe>, DebugProbeError)> {
-        Ok(Box::new(FakeArmInterface::new(self)))
-    }
-}
-
-impl RawDapAccess for FakeProbe {
-    fn select_dp(&mut self, _dp: DpAddress) -> Result<(), DebugProbeError> {
-        Err(DebugProbeError::CommandNotSupportedByProbe)
-    }
-
-    /// Reads the DAP register on the specified port and address
-    fn raw_read_register(&mut self, _port: PortType, _addr: u8) -> Result<u32, DebugProbeError> {
-        Err(DebugProbeError::CommandNotSupportedByProbe)
-    }
-
-    /// Writes a value to the DAP register on the specified port and address
-    fn raw_write_register(
-        &mut self,
-        _port: PortType,
-        _addr: u8,
-        _value: u32,
-    ) -> Result<(), DebugProbeError> {
-        Err(DebugProbeError::CommandNotSupportedByProbe)
-    }
-}
-
-#[derive(Debug)]
-struct FakeArmInterface {
-    probe: Box<FakeProbe>,
-
-    memory_ap: MockMemoryAp,
-}
-
-impl FakeArmInterface {
-    fn new(probe: Box<FakeProbe>) -> Self {
-        let memory_ap = MockMemoryAp::with_pattern();
-        FakeArmInterface { probe, memory_ap }
-    }
-}
-
-impl ArmProbeInterface for FakeArmInterface {
-    fn memory_interface(&mut self, access_port: MemoryAp) -> Result<Memory<'_>, Error> {
-        let ap_information = MemoryApInformation {
-            address: access_port.ap_address(),
-            only_32bit_data_size: false,
-            debug_base_address: 0xf000_0000,
-            supports_hnonsec: false,
-        };
-
-        let memory = ADIMemoryInterface::new(&mut self.memory_ap, &ap_information)?;
-
-        Ok(Memory::new(memory, access_port))
-    }
-
-    fn ap_information(
-        &mut self,
-        _access_port: crate::architecture::arm::ap::GenericAp,
-    ) -> Result<&crate::architecture::arm::ApInformation, Error> {
-        todo!()
-    }
-
-    fn num_access_ports(&mut self, _dp: DpAddress) -> Result<usize, Error> {
-        Ok(1)
-    }
-
-    fn read_from_rom_table(
-        &mut self,
-        _dp: DpAddress,
-    ) -> Result<Option<crate::architecture::arm::ArmChipInfo>, Error> {
-        Ok(None)
-    }
-
-    fn close(self: Box<Self>) -> Probe {
-        Probe::from_attached_probe(self.probe)
-    }
-
-    fn target_reset_deassert(&mut self) -> Result<(), Error> {
-        todo!()
-    }
-}
-
-impl DapAccess for FakeArmInterface {
-    fn read_raw_dp_register(
-        &mut self,
-        _dp: DpAddress,
-        _address: u8,
-    ) -> Result<u32, DebugProbeError> {
-        todo!()
-    }
-
-    fn write_raw_dp_register(
-        &mut self,
-        _dp: DpAddress,
-        _address: u8,
-        _value: u32,
-    ) -> Result<(), DebugProbeError> {
-        todo!()
-    }
-
-    fn read_raw_ap_register(
-        &mut self,
-        _ap: ApAddress,
-        _address: u8,
-    ) -> Result<u32, DebugProbeError> {
-        todo!()
-    }
-
-    fn read_raw_ap_register_repeated(
-        &mut self,
-        _ap: ApAddress,
-        _address: u8,
-        _values: &mut [u32],
-    ) -> Result<(), DebugProbeError> {
-        todo!()
-    }
-
-    fn write_raw_ap_register(
-        &mut self,
-        _ap: ApAddress,
-        _address: u8,
-        _value: u32,
-    ) -> Result<(), DebugProbeError> {
-        todo!()
-    }
-
-    fn write_raw_ap_register_repeated(
-        &mut self,
-        _ap: ApAddress,
-        _address: u8,
-        _values: &[u32],
-    ) -> Result<(), DebugProbeError> {
-        todo!()
-    }
-}
-
-impl SwoAccess for FakeArmInterface {
-    fn enable_swo(&mut self, _config: &crate::architecture::arm::SwoConfig) -> Result<(), Error> {
-        unimplemented!()
-    }
-
-    fn disable_swo(&mut self) -> Result<(), Error> {
-        unimplemented!()
-    }
-
-    fn read_swo_timeout(&mut self, _timeout: std::time::Duration) -> Result<Vec<u8>, Error> {
-        unimplemented!()
-    }
-}
-
->>>>>>> efad68e1
 /// Low-Level Access to the JTAG protocol
 ///
 /// This trait should be implemented by all probes which offer low-level access to
