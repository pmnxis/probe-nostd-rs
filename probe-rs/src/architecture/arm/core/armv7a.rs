//! Register types and the core interface for armv7-a

use super::{
    instructions::aarch32::{
        build_bx, build_ldc, build_mcr, build_mov, build_mrc, build_mrs, build_stc, build_vmov,
        build_vmrs,
    },
    registers::{
        aarch32::{
            AARCH32_CORE_REGSISTERS, AARCH32_WITH_FP_16_CORE_REGSISTERS,
            AARCH32_WITH_FP_32_CORE_REGSISTERS,
        },
        cortex_m::{FP, PC, RA, SP},
    },
    CortexAState,
};
use crate::{
    architecture::arm::{
        core::armv7a_debug_regs::*, memory::adi_v5_memory_interface::ArmProbe,
        sequences::ArmDebugSequence, ArmError,
    },
<<<<<<< HEAD
    core::{CoreInterface, MemoryMappedRegister, RegisterFile, RegisterValue},
    error::Error,
    memory::valid_32bit_address,
    Architecture, CoreInformation, CoreStatus, CoreType, InstructionSet, MemoryInterface,
    RegisterId,
=======
    core::{CoreRegisters, MemoryMappedRegister, RegisterId, RegisterValue},
    error::Error,
    memory::valid_32bit_address,
    Architecture, CoreInformation, CoreInterface, CoreRegister, CoreStatus, CoreType,
    InstructionSet, MemoryInterface,
>>>>>>> 2c10e34a
};
use anyhow::Result;
use num_traits::Zero;
use std::{
    mem::size_of,
    sync::Arc,
    time::{Duration, Instant},
};

/// Errors for the ARMv7-A state machine
#[derive(thiserror::Error, Debug)]
pub enum Armv7aError {
    /// Invalid register number
    #[error("Register number {0} is not valid for ARMv7-A")]
    InvalidRegisterNumber(u16),

    /// Not halted
    #[error("Core is running but operation requires it to be halted")]
    NotHalted,

    /// Data Abort occurred
    #[error("A data abort occurred")]
    DataAbort,
}

/// Interface for interacting with an ARMv7-A core
pub struct Armv7a<'probe> {
    memory: Box<dyn ArmProbe + 'probe>,

    state: &'probe mut CortexAState,

    base_address: u64,

    sequence: Arc<dyn ArmDebugSequence>,

    num_breakpoints: Option<u32>,

    itr_enabled: bool,
}

impl<'probe> Armv7a<'probe> {
    pub(crate) fn new(
        mut memory: Box<dyn ArmProbe + 'probe>,
        state: &'probe mut CortexAState,
        base_address: u64,
        sequence: Arc<dyn ArmDebugSequence>,
    ) -> Result<Self, Error> {
        if !state.initialized() {
            // determine current state
            let address = Dbgdscr::get_mmio_address_from_base(base_address)?;
            let dbgdscr = Dbgdscr(memory.read_word_32(address)?);

            tracing::debug!("State when connecting: {:x?}", dbgdscr);

            let core_state = if dbgdscr.halted() {
                let reason = dbgdscr.halt_reason();

                tracing::debug!("Core was halted when connecting, reason: {:?}", reason);

                CoreStatus::Halted(reason)
            } else {
                CoreStatus::Running
            };

            state.current_state = core_state;
        }

        let mut core = Self {
            memory,
            state,
            base_address,
            sequence,
            num_breakpoints: None,
            itr_enabled: false,
        };

        if !core.state.initialized() {
            core.reset_register_cache();
            core.read_fp_reg_count()?;
            core.state.initialize();
        }

        Ok(core)
    }

    fn read_fp_reg_count(&mut self) -> Result<(), Error> {
        if self.state.fp_reg_count.is_zero()
            && matches!(self.state.current_state, CoreStatus::Halted(_))
        {
            self.prepare_r0_for_clobber()?;

            // VMRS r0, MVFR0
            let instruction = build_vmrs(0, 0b0111);
            self.execute_instruction(instruction)?;

            // Read from r0
            let instruction = build_mcr(14, 0, 0, 0, 5, 0);
            let vmrs = self.execute_instruction_with_result(instruction)?;

            self.state.fp_reg_count = match vmrs & 0b111 {
                0b001 => 16,
                0b010 => 32,
                _ => 0,
            };
        }

        Ok(())
    }

    /// Execute an instruction
    fn execute_instruction(&mut self, instruction: u32) -> Result<Dbgdscr, Error> {
        if !self.state.current_state.is_halted() {
            return Err(Error::Arm(ArmError::CoreNotHalted));
        }

        // Enable ITR if needed
        if !self.itr_enabled {
            let address = Dbgdscr::get_mmio_address_from_base(self.base_address)?;
            let mut dbgdscr = Dbgdscr(self.memory.read_word_32(address)?);
            dbgdscr.set_itren(true);

            self.memory.write_word_32(address, dbgdscr.into())?;

            self.itr_enabled = true;
        }

        // Run instruction
        let address = Dbgitr::get_mmio_address_from_base(self.base_address)?;
        self.memory.write_word_32(address, instruction)?;

        // Wait for completion
        let address = Dbgdscr::get_mmio_address_from_base(self.base_address)?;
        let mut dbgdscr = Dbgdscr(self.memory.read_word_32(address)?);

        while !dbgdscr.instrcoml_l() {
            dbgdscr = Dbgdscr(self.memory.read_word_32(address)?);
        }

        // Check if we had any aborts, if so clear them and fail
        if dbgdscr.adabort_l() || dbgdscr.sdabort_l() {
            let address = Dbgdrcr::get_mmio_address_from_base(self.base_address)?;
            let mut dbgdrcr = Dbgdrcr(0);
            dbgdrcr.set_cse(true);

            self.memory.write_word_32(address, dbgdrcr.into())?;

            return Err(Error::Arm(Armv7aError::DataAbort.into()));
        }

        Ok(dbgdscr)
    }

    /// Execute an instruction on the CPU and return the result
    fn execute_instruction_with_result(&mut self, instruction: u32) -> Result<u32, Error> {
        // Run instruction
        let mut dbgdscr = self.execute_instruction(instruction)?;

        // Wait for TXfull
        while !dbgdscr.txfull_l() {
            let address = Dbgdscr::get_mmio_address_from_base(self.base_address)?;
            dbgdscr = Dbgdscr(self.memory.read_word_32(address)?);
        }

        // Read result
        let address = Dbgdtrtx::get_mmio_address_from_base(self.base_address)?;
        let result = self.memory.read_word_32(address)?;

        Ok(result)
    }

    fn execute_instruction_with_input(
        &mut self,
        instruction: u32,
        value: u32,
    ) -> Result<(), Error> {
        // Move value
        let address = Dbgdtrrx::get_mmio_address_from_base(self.base_address)?;
        self.memory.write_word_32(address, value)?;

        // Wait for RXfull
        let address = Dbgdscr::get_mmio_address_from_base(self.base_address)?;
        let mut dbgdscr = Dbgdscr(self.memory.read_word_32(address)?);

        while !dbgdscr.rxfull_l() {
            dbgdscr = Dbgdscr(self.memory.read_word_32(address)?);
        }

        // Run instruction
        self.execute_instruction(instruction)?;

        Ok(())
    }

    fn reset_register_cache(&mut self) {
        self.state.register_cache = vec![None; 51];
    }

    /// Sync any updated registers back to the core
    fn writeback_registers(&mut self) -> Result<(), Error> {
        let writeback_iter = (17u16..=48).chain(15u16..=16).chain(0u16..=14);

        for i in writeback_iter {
            if let Some((val, writeback)) = self.state.register_cache[i as usize] {
                if writeback {
                    match i {
                        0..=14 => {
                            let instruction = build_mrc(14, 0, i, 0, 5, 0);

                            self.execute_instruction_with_input(instruction, val.try_into()?)?;
                        }
                        15 => {
                            // Move val to r0
                            let instruction = build_mrc(14, 0, 0, 0, 5, 0);

                            self.execute_instruction_with_input(instruction, val.try_into()?)?;

                            // BX r0
                            let instruction = build_bx(0);
                            self.execute_instruction(instruction)?;
                        }
                        17..=48 => {
                            // Move value to r0, r1
                            let value: u64 = val.try_into()?;
                            let low_word = value as u32;
                            let high_word = (value >> 32) as u32;

                            let instruction = build_mrc(14, 0, 0, 0, 5, 0);
                            self.execute_instruction_with_input(instruction, low_word)?;

                            let instruction = build_mrc(14, 0, 1, 0, 5, 0);
                            self.execute_instruction_with_input(instruction, high_word)?;

                            // VMOV
                            let instruction = build_vmov(0, 0, 1, i - 17);
                            self.execute_instruction(instruction)?;
                        }
                        _ => {
                            panic!("Logic missing for writeback of register {i}");
                        }
                    }
                }
            }
        }

        self.reset_register_cache();

        Ok(())
    }

    /// Save r0 if needed before it gets clobbered by instruction execution
    fn prepare_r0_for_clobber(&mut self) -> Result<(), Error> {
        self.prepare_for_clobber(0)
    }

    /// Save r<n> if needed before it gets clobbered by instruction execution
    fn prepare_for_clobber(&mut self, reg: usize) -> Result<(), Error> {
        if self.state.register_cache[reg].is_none() {
            // cache reg since we're going to clobber it
            let val: u32 = self.read_core_reg(RegisterId(reg as u16))?.try_into()?;

            // Mark reg as needing writeback
            self.state.register_cache[reg] = Some((val.into(), true));
        }

        Ok(())
    }

    fn set_r0(&mut self, value: u32) -> Result<(), Error> {
        let instruction = build_mrc(14, 0, 0, 0, 5, 0);

        self.execute_instruction_with_input(instruction, value)
    }

    fn set_core_status(&mut self, new_status: CoreStatus) {
        super::update_core_status(&mut self.memory, &mut self.state.current_state, new_status);
    }
}

impl<'probe> CoreInterface for Armv7a<'probe> {
    fn wait_for_core_halted(&mut self, timeout: Duration) -> Result<(), Error> {
        // Wait until halted state is active again.
        let start = Instant::now();

        let address = Dbgdscr::get_mmio_address_from_base(self.base_address)?;

        while start.elapsed() < timeout {
            let dbgdscr = Dbgdscr(self.memory.read_word_32(address)?);
            if dbgdscr.halted() {
                return Ok(());
            }
            std::thread::sleep(Duration::from_millis(1));
        }
        Err(Error::Arm(ArmError::Timeout))
    }

    fn core_halted(&mut self) -> Result<bool, Error> {
        let address = Dbgdscr::get_mmio_address_from_base(self.base_address)?;
        let dbgdscr = Dbgdscr(self.memory.read_word_32(address)?);

        Ok(dbgdscr.halted())
    }

    fn status(&mut self) -> Result<crate::core::CoreStatus, Error> {
        // determine current state
        let address = Dbgdscr::get_mmio_address_from_base(self.base_address)?;
        let dbgdscr = Dbgdscr(self.memory.read_word_32(address)?);

        if dbgdscr.halted() {
            let reason = dbgdscr.halt_reason();

            self.set_core_status(CoreStatus::Halted(reason));

            self.read_fp_reg_count()?;

            return Ok(CoreStatus::Halted(reason));
        }
        // Core is neither halted nor sleeping, so we assume it is running.
        if self.state.current_state.is_halted() {
            tracing::warn!("Core is running, but we expected it to be halted");
        }

        self.set_core_status(CoreStatus::Running);

        Ok(CoreStatus::Running)
    }

    fn halt(&mut self, timeout: Duration) -> Result<CoreInformation, Error> {
        if !matches!(self.state.current_state, CoreStatus::Halted(_)) {
            let address = Dbgdrcr::get_mmio_address_from_base(self.base_address)?;
            let mut value = Dbgdrcr(0);
            value.set_hrq(true);

            self.memory.write_word_32(address, value.into())?;

            self.wait_for_core_halted(timeout)?;

            // Reset our cached values
            self.reset_register_cache();
        }
        // Update core status
        let _ = self.status()?;

        // try to read the program counter
        let pc_value = self.read_core_reg(self.program_counter().into())?;

        // get pc
        Ok(CoreInformation {
            pc: pc_value.try_into()?,
        })
    }
    fn run(&mut self) -> Result<(), Error> {
        if matches!(self.state.current_state, CoreStatus::Running) {
            return Ok(());
        }

        // set writeback values
        self.writeback_registers()?;

        let address = Dbgdrcr::get_mmio_address_from_base(self.base_address)?;
        let mut value = Dbgdrcr(0);
        value.set_rrq(true);

        self.memory.write_word_32(address, value.into())?;

        // Wait for ack
        let address = Dbgdscr::get_mmio_address_from_base(self.base_address)?;

        loop {
            let dbgdscr = Dbgdscr(self.memory.read_word_32(address)?);
            if dbgdscr.restarted() {
                break;
            }
        }

        // Recompute / verify current state
        self.set_core_status(CoreStatus::Running);
        let _ = self.status()?;

        Ok(())
    }

    fn reset(&mut self) -> Result<(), Error> {
        self.sequence.reset_system(
            &mut *self.memory,
            crate::CoreType::Armv7a,
            Some(self.base_address),
        )?;

        // Reset our cached values
        self.reset_register_cache();

        Ok(())
    }

    fn reset_and_halt(&mut self, timeout: Duration) -> Result<CoreInformation, Error> {
        self.sequence.reset_catch_set(
            &mut *self.memory,
            crate::CoreType::Armv7a,
            Some(self.base_address),
        )?;
        self.sequence.reset_system(
            &mut *self.memory,
            crate::CoreType::Armv7a,
            Some(self.base_address),
        )?;

        // Request halt
        let address = Dbgdrcr::get_mmio_address_from_base(self.base_address)?;
        let mut value = Dbgdrcr(0);
        value.set_hrq(true);

        self.memory.write_word_32(address, value.into())?;

        // Release from reset
        self.sequence.reset_catch_clear(
            &mut *self.memory,
            crate::CoreType::Armv7a,
            Some(self.base_address),
        )?;

        self.wait_for_core_halted(timeout)?;

        // Update core status
        let _ = self.status()?;

        // Reset our cached values
        self.reset_register_cache();

        // try to read the program counter
        let pc_value = self.read_core_reg(self.program_counter().into())?;

        // get pc
        Ok(CoreInformation {
            pc: pc_value.try_into()?,
        })
    }

    fn step(&mut self) -> Result<CoreInformation, Error> {
        // Save current breakpoint
        let bp_unit_index = (self.available_breakpoint_units()? - 1) as usize;
        let bp_value_addr = Dbgbvr::get_mmio_address_from_base(self.base_address)?
            + (bp_unit_index * size_of::<u32>()) as u64;
        let saved_bp_value = self.memory.read_word_32(bp_value_addr)?;

        let bp_control_addr = Dbgbcr::get_mmio_address_from_base(self.base_address)?
            + (bp_unit_index * size_of::<u32>()) as u64;
        let saved_bp_control = self.memory.read_word_32(bp_control_addr)?;

        // Set breakpoint for any change
        let current_pc: u32 = self
            .read_core_reg(self.program_counter().into())?
            .try_into()?;
        let mut bp_control = Dbgbcr(0);

        // Breakpoint type - address mismatch
        bp_control.set_bt(0b0100);
        // Match on all modes
        bp_control.set_hmc(true);
        bp_control.set_pmc(0b11);
        // Match on all bytes
        bp_control.set_bas(0b1111);
        // Enable
        bp_control.set_e(true);

        self.memory.write_word_32(bp_value_addr, current_pc)?;
        self.memory
            .write_word_32(bp_control_addr, bp_control.into())?;

        // Resume
        self.run()?;

        // Wait for halt
        self.wait_for_core_halted(Duration::from_millis(100))?;

        // Reset breakpoint
        self.memory.write_word_32(bp_value_addr, saved_bp_value)?;
        self.memory
            .write_word_32(bp_control_addr, saved_bp_control)?;

        // try to read the program counter
        let pc_value = self.read_core_reg(self.program_counter().into())?;

        // get pc
        Ok(CoreInformation {
            pc: pc_value.try_into()?,
        })
    }

    fn read_core_reg(&mut self, address: RegisterId) -> Result<RegisterValue, Error> {
        let reg_num = address.0;

        // check cache
        if (reg_num as usize) < self.state.register_cache.len() {
            if let Some(cached_result) = self.state.register_cache[reg_num as usize] {
                return Ok(cached_result.0);
            }
        }

        // Generate instruction to extract register
        let result: Result<RegisterValue, Error> = match reg_num {
            0..=14 => {
                // r0-r14, valid
                // MCR p14, 0, <Rd>, c0, c5, 0 ; Write DBGDTRTXint Register
                let instruction = build_mcr(14, 0, reg_num, 0, 5, 0);

                let val = self.execute_instruction_with_result(instruction)?;

                Ok(val.into())
            }
            15 => {
                // PC, must access via r0
                self.prepare_r0_for_clobber()?;

                // MOV r0, PC
                let instruction = build_mov(0, 15);
                self.execute_instruction(instruction)?;

                // Read from r0
                let instruction = build_mcr(14, 0, 0, 0, 5, 0);
                let pra_plus_offset = self.execute_instruction_with_result(instruction)?;

                // PC returned is PC + 8
                Ok((pra_plus_offset - 8).into())
            }
            16 => {
                // CPSR, must access via r0
                self.prepare_r0_for_clobber()?;

                // MRS r0, CPSR
                let instruction = build_mrs(0);
                self.execute_instruction(instruction)?;

                // Read from r0
                let instruction = build_mcr(14, 0, 0, 0, 5, 0);
                let cpsr = self.execute_instruction_with_result(instruction)?;

                Ok(cpsr.into())
            }
            17..=48 => {
                // Access via r0, r1
                self.prepare_for_clobber(0)?;
                self.prepare_for_clobber(1)?;

                // If FPEXC.EN = 0, then these registers aren't safe to access.  Read as zero
                let fpexc: u32 = self.read_core_reg(50.into())?.try_into()?;
                if (fpexc & (1 << 30)) == 0 {
                    // Disabled
                    return Ok(0u32.into());
                }

                // VMOV r0, r1, <reg>
                let instruction = build_vmov(1, 0, 1, reg_num - 17);
                self.execute_instruction(instruction)?;

                // Read from r0
                let instruction = build_mcr(14, 0, 0, 0, 5, 0);
                let mut value = self.execute_instruction_with_result(instruction)? as u64;

                // Read from r1
                let instruction = build_mcr(14, 0, 1, 0, 5, 0);
                value |= (self.execute_instruction_with_result(instruction)? as u64) << 32;

                Ok(value.into())
            }
            49 => {
                // Access via r0
                self.prepare_for_clobber(0)?;

                // If FPEXC.EN = 0, then these registers aren't safe to access.  Read as zero
                let fpexc: u32 = self.read_core_reg(50.into())?.try_into()?;
                if (fpexc & (1 << 30)) == 0 {
                    // Disabled
                    return Ok(0u32.into());
                }

                // VMRS r0, FPSCR
                let instruction = build_vmrs(0, 1);
                self.execute_instruction(instruction)?;

                // Read from r0
                let instruction = build_mcr(14, 0, 0, 0, 5, 0);
                let value = self.execute_instruction_with_result(instruction)?;

                Ok(value.into())
            }
            50 => {
                // Access via r0
                self.prepare_for_clobber(0)?;

                // VMRS r0, FPEXC
                let instruction = build_vmrs(0, 0b1000);
                self.execute_instruction(instruction)?;

                let instruction = build_mcr(14, 0, 0, 0, 5, 0);
                let value = self.execute_instruction_with_result(instruction)?;

                Ok(value.into())
            }
            _ => Err(Error::Arm(
                Armv7aError::InvalidRegisterNumber(reg_num).into(),
            )),
        };

        if let Ok(value) = result {
            self.state.register_cache[reg_num as usize] = Some((value, false));

            Ok(value)
        } else {
            Err(result.err().unwrap())
        }
    }

    fn write_core_reg(&mut self, address: RegisterId, value: RegisterValue) -> Result<(), Error> {
        let reg_num = address.0;

        if (reg_num as usize) >= self.state.register_cache.len() {
            return Err(Error::Arm(
                Armv7aError::InvalidRegisterNumber(reg_num).into(),
            ));
        }
        self.state.register_cache[reg_num as usize] = Some((value, true));

        Ok(())
    }

    fn available_breakpoint_units(&mut self) -> Result<u32, Error> {
        if self.num_breakpoints.is_none() {
            let address = Dbgdidr::get_mmio_address_from_base(self.base_address)?;
            let dbgdidr = Dbgdidr(self.memory.read_word_32(address)?);

            self.num_breakpoints = Some(dbgdidr.brps() + 1);
        }
        Ok(self.num_breakpoints.unwrap())
    }

    /// See docs on the [`CoreInterface::hw_breakpoints`] trait
    fn hw_breakpoints(&mut self) -> Result<Vec<Option<u64>>, Error> {
        let mut breakpoints = vec![];
        let num_hw_breakpoints = self.available_breakpoint_units()? as usize;

        for bp_unit_index in 0..num_hw_breakpoints {
            let bp_value_addr = Dbgbvr::get_mmio_address_from_base(self.base_address)?
                + (bp_unit_index * size_of::<u32>()) as u64;
            let bp_value = self.memory.read_word_32(bp_value_addr)?;

            let bp_control_addr = Dbgbcr::get_mmio_address_from_base(self.base_address)?
                + (bp_unit_index * size_of::<u32>()) as u64;
            let bp_control = Dbgbcr(self.memory.read_word_32(bp_control_addr)?);

            if bp_control.e() {
                breakpoints.push(Some(bp_value as u64));
            } else {
                breakpoints.push(None);
            }
        }
        Ok(breakpoints)
    }

    fn enable_breakpoints(&mut self, _state: bool) -> Result<(), Error> {
        // Breakpoints are always on with v7-A
        Ok(())
    }

    fn set_hw_breakpoint(&mut self, bp_unit_index: usize, addr: u64) -> Result<(), Error> {
        let addr = valid_32bit_address(addr)?;

        let bp_value_addr = Dbgbvr::get_mmio_address_from_base(self.base_address)?
            + (bp_unit_index * size_of::<u32>()) as u64;
        let bp_control_addr = Dbgbcr::get_mmio_address_from_base(self.base_address)?
            + (bp_unit_index * size_of::<u32>()) as u64;
        let mut bp_control = Dbgbcr(0);

        // Breakpoint type - address match
        bp_control.set_bt(0b0000);
        // Match on all modes
        bp_control.set_hmc(true);
        bp_control.set_pmc(0b11);
        // Match on all bytes
        bp_control.set_bas(0b1111);
        // Enable
        bp_control.set_e(true);

        self.memory.write_word_32(bp_value_addr, addr)?;
        self.memory
            .write_word_32(bp_control_addr, bp_control.into())?;

        Ok(())
    }

    fn clear_hw_breakpoint(&mut self, bp_unit_index: usize) -> Result<(), Error> {
        let bp_value_addr = Dbgbvr::get_mmio_address_from_base(self.base_address)?
            + (bp_unit_index * size_of::<u32>()) as u64;
        let bp_control_addr = Dbgbcr::get_mmio_address_from_base(self.base_address)?
            + (bp_unit_index * size_of::<u32>()) as u64;

        self.memory.write_word_32(bp_value_addr, 0)?;
        self.memory.write_word_32(bp_control_addr, 0)?;

        Ok(())
    }

    fn registers(&self) -> &'static CoreRegisters {
        match self.state.fp_reg_count {
            16 => &AARCH32_WITH_FP_16_CORE_REGSISTERS,
            32 => &AARCH32_WITH_FP_32_CORE_REGSISTERS,
            _ => &AARCH32_CORE_REGSISTERS,
        }
    }

    fn program_counter(&self) -> &'static CoreRegister {
        &PC
    }

    fn frame_pointer(&self) -> &'static CoreRegister {
        &FP
    }

    fn stack_pointer(&self) -> &'static CoreRegister {
        &SP
    }

    fn return_address(&self) -> &'static CoreRegister {
        &RA
    }

    fn hw_breakpoints_enabled(&self) -> bool {
        true
    }

    fn architecture(&self) -> Architecture {
        Architecture::Arm
    }

    fn core_type(&self) -> CoreType {
        CoreType::Armv7a
    }

    fn instruction_set(&mut self) -> Result<InstructionSet, Error> {
        let cpsr: u32 = self.read_core_reg(RegisterId(16))?.try_into()?;

        // CPSR bit 5 - T - Thumb mode
        match (cpsr >> 5) & 1 {
            1 => Ok(InstructionSet::Thumb2),
            _ => Ok(InstructionSet::A32),
        }
    }

    fn fpu_support(&mut self) -> Result<bool, crate::error::Error> {
        Ok(!self.state.fp_reg_count.is_zero())
    }

    fn floating_point_register_count(&mut self) -> Result<usize, crate::error::Error> {
        Ok(self.state.fp_reg_count)
    }

    #[tracing::instrument(skip(self))]
    fn reset_catch_set(&mut self) -> Result<(), Error> {
        self.sequence.reset_catch_set(
            &mut *self.memory,
            CoreType::Armv7a,
            Some(self.base_address),
        )?;

        Ok(())
    }

    #[tracing::instrument(skip(self))]
    fn reset_catch_clear(&mut self) -> Result<(), Error> {
        // Clear the reset_catch bit which was set earlier.
        self.sequence.reset_catch_clear(
            &mut *self.memory,
            CoreType::Armv7a,
            Some(self.base_address),
        )?;

        Ok(())
    }

    #[tracing::instrument(skip(self))]
    fn debug_core_stop(&mut self) -> Result<(), Error> {
        if matches!(self.state.current_state, CoreStatus::Halted(_)) {
            // We may have clobbered registers we wrote during debugging
            // Best effort attempt to put them back before we exit debug mode
            self.writeback_registers()?;
        }

        self.sequence
            .debug_core_stop(&mut *self.memory, CoreType::Armv7a)?;

        Ok(())
    }

    fn reset_catch_clear(&mut self) -> Result<(), Error> {
        self.sequence.reset_catch_clear(
            &mut *self.memory,
            crate::CoreType::Armv7a,
            Some(self.base_address),
        )?;

        Ok(())
    }
}

impl<'probe> MemoryInterface for Armv7a<'probe> {
    fn supports_native_64bit_access(&mut self) -> bool {
        false
    }

    fn read_word_64(&mut self, address: u64) -> Result<u64, crate::error::Error> {
        let mut ret: u64 = self.read_word_32(address)? as u64;
        ret |= (self.read_word_32(address + 4)? as u64) << 32;

        Ok(ret)
    }

    fn read_word_32(&mut self, address: u64) -> Result<u32, Error> {
        let address = valid_32bit_address(address)?;

        // LDC p14, c5, [r0], #4
        let instr = build_ldc(14, 5, 0, 4);

        // Save r0
        self.prepare_r0_for_clobber()?;

        // Load r0 with the address to read from
        self.set_r0(address)?;

        // Read memory from [r0]
        self.execute_instruction_with_result(instr)
    }

    fn read_word_16(&mut self, address: u64) -> Result<u16, Error> {
        // Find the word this is in and its byte offset
        let byte_offset = address % 4;
        let word_start = address - byte_offset;

        // Read the word
        let data = self.read_word_32(word_start)?;

        // Return the byte
        Ok((data >> (byte_offset * 8)) as u16)
    }

    fn read_word_8(&mut self, address: u64) -> Result<u8, Error> {
        // Find the word this is in and its byte offset
        let byte_offset = address % 4;
        let word_start = address - byte_offset;

        // Read the word
        let data = self.read_word_32(word_start)?;

        // Return the byte
        Ok(data.to_le_bytes()[byte_offset as usize])
    }

    fn read_64(&mut self, address: u64, data: &mut [u64]) -> Result<(), crate::error::Error> {
        for (i, word) in data.iter_mut().enumerate() {
            *word = self.read_word_64(address + ((i as u64) * 8))?;
        }

        Ok(())
    }

    fn read_32(&mut self, address: u64, data: &mut [u32]) -> Result<(), Error> {
        for (i, word) in data.iter_mut().enumerate() {
            *word = self.read_word_32(address + ((i as u64) * 4))?;
        }

        Ok(())
    }

    fn read_16(&mut self, address: u64, data: &mut [u16]) -> Result<(), Error> {
        for (i, word) in data.iter_mut().enumerate() {
            *word = self.read_word_16(address + ((i as u64) * 2))?;
        }

        Ok(())
    }

    fn read_8(&mut self, address: u64, data: &mut [u8]) -> Result<(), Error> {
        for (i, byte) in data.iter_mut().enumerate() {
            *byte = self.read_word_8(address + (i as u64))?;
        }

        Ok(())
    }

    fn write_word_64(&mut self, address: u64, data: u64) -> Result<(), crate::error::Error> {
        let data_low = data as u32;
        let data_high = (data >> 32) as u32;

        self.write_word_32(address, data_low)?;
        self.write_word_32(address + 4, data_high)
    }

    fn write_word_32(&mut self, address: u64, data: u32) -> Result<(), Error> {
        let address = valid_32bit_address(address)?;

        // STC p14, c5, [r0], #4
        let instr = build_stc(14, 5, 0, 4);

        // Save r0
        self.prepare_r0_for_clobber()?;

        // Load r0 with the address to write to
        self.set_r0(address)?;

        // Write to [r0]
        self.execute_instruction_with_input(instr, data)
    }

    fn write_word_8(&mut self, address: u64, data: u8) -> Result<(), Error> {
        // Find the word this is in and its byte offset
        let byte_offset = address % 4;
        let word_start = address - byte_offset;

        // Get the current word value
        let current_word = self.read_word_32(word_start)?;
        let mut word_bytes = current_word.to_le_bytes();
        word_bytes[byte_offset as usize] = data;

        self.write_word_32(word_start, u32::from_le_bytes(word_bytes))
    }

    fn write_word_16(&mut self, address: u64, data: u16) -> Result<(), Error> {
        // Find the word this is in and its byte offset
        let byte_offset = address % 4;
        let word_start = address - byte_offset;

        // Get the current word value
        let mut word = self.read_word_32(word_start)?;

        // patch the word into it
        word &= !(0xFFFFu32 << (byte_offset * 8));
        word |= (data as u32) << (byte_offset * 8);

        self.write_word_32(word_start, word)
    }

    fn write_64(&mut self, address: u64, data: &[u64]) -> Result<(), crate::error::Error> {
        for (i, word) in data.iter().enumerate() {
            self.write_word_64(address + ((i as u64) * 8), *word)?;
        }

        Ok(())
    }

    fn write_32(&mut self, address: u64, data: &[u32]) -> Result<(), Error> {
        for (i, word) in data.iter().enumerate() {
            self.write_word_32(address + ((i as u64) * 4), *word)?;
        }

        Ok(())
    }

    fn write_16(&mut self, address: u64, data: &[u16]) -> Result<(), Error> {
        for (i, word) in data.iter().enumerate() {
            self.write_word_16(address + ((i as u64) * 2), *word)?;
        }

        Ok(())
    }

    fn write_8(&mut self, address: u64, data: &[u8]) -> Result<(), Error> {
        for (i, byte) in data.iter().enumerate() {
            self.write_word_8(address + (i as u64), *byte)?;
        }

        Ok(())
    }

    fn supports_8bit_transfers(&self) -> Result<bool, Error> {
        Ok(false)
    }

    fn flush(&mut self) -> Result<(), Error> {
        // Nothing to do - this runs through the CPU which automatically handles any caching
        Ok(())
    }
}

#[cfg(test)]
mod test {
    use crate::{
        architecture::arm::{
            ap::MemoryAp, communication_interface::SwdSequence,
            memory::adi_v5_memory_interface::ArmProbe, sequences::DefaultArmSequence, ArmError,
        },
        probe::DebugProbeError,
    };

    use super::*;

    const TEST_BASE_ADDRESS: u64 = 0x8000_1000;

    fn address_to_reg_num(address: u64) -> u32 {
        ((address - TEST_BASE_ADDRESS) / 4) as u32
    }

    pub struct ExpectedMemoryOp {
        read: bool,
        address: u64,
        value: u32,
    }

    pub struct MockProbe {
        expected_ops: Vec<ExpectedMemoryOp>,
    }

    impl MockProbe {
        pub fn new() -> Self {
            MockProbe {
                expected_ops: vec![],
            }
        }

        pub fn expected_read(&mut self, addr: u64, value: u32) {
            self.expected_ops.push(ExpectedMemoryOp {
                read: true,
                address: addr,
                value,
            });
        }

        pub fn expected_write(&mut self, addr: u64, value: u32) {
            self.expected_ops.push(ExpectedMemoryOp {
                read: false,
                address: addr,
                value,
            });
        }
    }

    impl ArmProbe for MockProbe {
        fn update_core_status(&mut self, _: CoreStatus) {}

        fn read_8(&mut self, _address: u64, _data: &mut [u8]) -> Result<(), ArmError> {
            todo!()
        }

        fn read_16(&mut self, _address: u64, _data: &mut [u16]) -> Result<(), ArmError> {
            todo!()
        }

        fn read_32(&mut self, address: u64, data: &mut [u32]) -> Result<(), ArmError> {
            if self.expected_ops.is_empty() {
                panic!(
                    "Received unexpected read_32 op: register {:#}",
                    address_to_reg_num(address)
                );
            }

            assert_eq!(data.len(), 1);

            let expected_op = self.expected_ops.remove(0);

            assert!(
                expected_op.read,
                "R/W mismatch for register: Expected {:#} Actual: {:#}",
                address_to_reg_num(expected_op.address),
                address_to_reg_num(address)
            );
            assert_eq!(
                expected_op.address,
                address,
                "Read from unexpected register: Expected {:#} Actual: {:#}",
                address_to_reg_num(expected_op.address),
                address_to_reg_num(address)
            );

            data[0] = expected_op.value;

            Ok(())
        }

        fn read(&mut self, address: u64, data: &mut [u8]) -> Result<(), ArmError> {
            self.read_8(address, data)
        }

        fn write_8(&mut self, _address: u64, _data: &[u8]) -> Result<(), ArmError> {
            todo!()
        }

        fn write_16(&mut self, _address: u64, _data: &[u16]) -> Result<(), ArmError> {
            todo!()
        }

        fn write_32(&mut self, address: u64, data: &[u32]) -> Result<(), ArmError> {
            if self.expected_ops.is_empty() {
                panic!(
                    "Received unexpected write_32 op: register {:#}",
                    address_to_reg_num(address)
                );
            }

            assert_eq!(data.len(), 1);

            let expected_op = self.expected_ops.remove(0);

            assert!(
                !expected_op.read,
                "Read/write mismatch on register: {:#}",
                address_to_reg_num(address)
            );
            assert_eq!(
                expected_op.address,
                address,
                "Write to unexpected register: Expected {:#} Actual: {:#}",
                address_to_reg_num(expected_op.address),
                address_to_reg_num(address)
            );

            assert_eq!(
                expected_op.value, data[0],
                "Write value mismatch Expected {:#X} Actual: {:#X}",
                expected_op.value, data[0]
            );

            Ok(())
        }

        fn write(&mut self, address: u64, data: &[u8]) -> Result<(), ArmError> {
            self.write_8(address, data)
        }

        fn flush(&mut self) -> Result<(), ArmError> {
            todo!()
        }

        fn supports_8bit_transfers(&self) -> Result<bool, ArmError> {
            Ok(false)
        }

        fn get_arm_communication_interface(
            &mut self,
        ) -> Result<
            &mut crate::architecture::arm::ArmCommunicationInterface<
                crate::architecture::arm::communication_interface::Initialized,
            >,
            DebugProbeError,
        > {
            Err(DebugProbeError::NotImplemented(
                "get_arm_communication_interface",
            ))
        }

        fn read_64(&mut self, _address: u64, _data: &mut [u64]) -> Result<(), ArmError> {
            todo!()
        }

        fn write_64(&mut self, _address: u64, _data: &[u64]) -> Result<(), ArmError> {
            todo!()
        }

        fn ap(&mut self) -> MemoryAp {
            todo!()
        }

        fn supports_native_64bit_access(&mut self) -> bool {
            false
        }
    }

    impl SwdSequence for MockProbe {
        fn swj_sequence(&mut self, _bit_len: u8, _bits: u64) -> Result<(), DebugProbeError> {
            todo!()
        }

        fn swj_pins(
            &mut self,
            _pin_out: u32,
            _pin_select: u32,
            _pin_wait: u32,
        ) -> Result<u32, DebugProbeError> {
            todo!()
        }
    }

    fn add_status_expectations(probe: &mut MockProbe, halted: bool) {
        let mut dbgdscr = Dbgdscr(0);
        dbgdscr.set_halted(halted);
        dbgdscr.set_restarted(true);
        probe.expected_read(
            Dbgdscr::get_mmio_address_from_base(TEST_BASE_ADDRESS).unwrap(),
            dbgdscr.into(),
        );
    }

    fn add_enable_itr_expectations(probe: &mut MockProbe) {
        let mut dbgdscr = Dbgdscr(0);
        dbgdscr.set_halted(true);
        probe.expected_read(
            Dbgdscr::get_mmio_address_from_base(TEST_BASE_ADDRESS).unwrap(),
            dbgdscr.into(),
        );
        dbgdscr.set_itren(true);
        probe.expected_write(
            Dbgdscr::get_mmio_address_from_base(TEST_BASE_ADDRESS).unwrap(),
            dbgdscr.into(),
        );
    }

    fn add_read_reg_expectations(probe: &mut MockProbe, reg: u16, value: u32) {
        probe.expected_write(
            Dbgitr::get_mmio_address_from_base(TEST_BASE_ADDRESS).unwrap(),
            build_mcr(14, 0, reg, 0, 5, 0),
        );
        let mut dbgdscr = Dbgdscr(0);
        dbgdscr.set_instrcoml_l(true);
        dbgdscr.set_txfull_l(true);

        probe.expected_read(
            Dbgdscr::get_mmio_address_from_base(TEST_BASE_ADDRESS).unwrap(),
            dbgdscr.into(),
        );
        probe.expected_read(
            Dbgdtrtx::get_mmio_address_from_base(TEST_BASE_ADDRESS).unwrap(),
            value,
        );
    }

    fn add_read_pc_expectations(probe: &mut MockProbe, value: u32) {
        let mut dbgdscr = Dbgdscr(0);
        dbgdscr.set_instrcoml_l(true);
        dbgdscr.set_txfull_l(true);

        probe.expected_write(
            Dbgitr::get_mmio_address_from_base(TEST_BASE_ADDRESS).unwrap(),
            build_mov(0, 15),
        );
        probe.expected_read(
            Dbgdscr::get_mmio_address_from_base(TEST_BASE_ADDRESS).unwrap(),
            dbgdscr.into(),
        );
        // + 8 to add expected offset on halt
        add_read_reg_expectations(probe, 0, value + 8);
    }

    fn add_read_fp_count_expectations(probe: &mut MockProbe) {
        let mut dbgdscr = Dbgdscr(0);
        dbgdscr.set_instrcoml_l(true);
        dbgdscr.set_txfull_l(true);

        probe.expected_write(
            Dbgitr::get_mmio_address_from_base(TEST_BASE_ADDRESS).unwrap(),
            build_vmrs(0, 0b0111),
        );
        probe.expected_read(
            Dbgdscr::get_mmio_address_from_base(TEST_BASE_ADDRESS).unwrap(),
            dbgdscr.into(),
        );
        add_read_reg_expectations(probe, 0, 0b010);
    }

    fn add_read_cpsr_expectations(probe: &mut MockProbe, value: u32) {
        let mut dbgdscr = Dbgdscr(0);
        dbgdscr.set_instrcoml_l(true);
        dbgdscr.set_txfull_l(true);

        probe.expected_write(
            Dbgitr::get_mmio_address_from_base(TEST_BASE_ADDRESS).unwrap(),
            build_mrs(0),
        );
        probe.expected_read(
            Dbgdscr::get_mmio_address_from_base(TEST_BASE_ADDRESS).unwrap(),
            dbgdscr.into(),
        );
        add_read_reg_expectations(probe, 0, value);
    }

    fn add_idr_expectations(probe: &mut MockProbe, bp_count: u32) {
        let mut dbgdidr = Dbgdidr(0);
        dbgdidr.set_brps(bp_count - 1);
        probe.expected_read(
            Dbgdidr::get_mmio_address_from_base(TEST_BASE_ADDRESS).unwrap(),
            dbgdidr.into(),
        );
    }

    fn add_set_r0_expectation(probe: &mut MockProbe, value: u32) {
        let mut dbgdscr = Dbgdscr(0);
        dbgdscr.set_instrcoml_l(true);
        dbgdscr.set_rxfull_l(true);

        probe.expected_write(
            Dbgdtrrx::get_mmio_address_from_base(TEST_BASE_ADDRESS).unwrap(),
            value,
        );
        probe.expected_read(
            Dbgdscr::get_mmio_address_from_base(TEST_BASE_ADDRESS).unwrap(),
            dbgdscr.into(),
        );

        probe.expected_write(
            Dbgitr::get_mmio_address_from_base(TEST_BASE_ADDRESS).unwrap(),
            build_mrc(14, 0, 0, 0, 5, 0),
        );
        probe.expected_read(
            Dbgdscr::get_mmio_address_from_base(TEST_BASE_ADDRESS).unwrap(),
            dbgdscr.into(),
        );
    }

    fn add_read_memory_expectations(probe: &mut MockProbe, address: u64, value: u32) {
        add_set_r0_expectation(probe, address as u32);

        let mut dbgdscr = Dbgdscr(0);
        dbgdscr.set_instrcoml_l(true);
        dbgdscr.set_txfull_l(true);

        probe.expected_write(
            Dbgitr::get_mmio_address_from_base(TEST_BASE_ADDRESS).unwrap(),
            build_ldc(14, 5, 0, 4),
        );
        probe.expected_read(
            Dbgdscr::get_mmio_address_from_base(TEST_BASE_ADDRESS).unwrap(),
            dbgdscr.into(),
        );
        probe.expected_read(
            Dbgdtrtx::get_mmio_address_from_base(TEST_BASE_ADDRESS).unwrap(),
            value,
        );
    }

    #[test]
    fn armv7a_new() {
        let mut probe = MockProbe::new();

        // Add expectations
        add_status_expectations(&mut probe, true);
        add_enable_itr_expectations(&mut probe);
        add_read_reg_expectations(&mut probe, 0, 0);
        add_read_fp_count_expectations(&mut probe);

        let mock_mem = Box::new(probe) as _;

        let _ = Armv7a::new(
            mock_mem,
            &mut CortexAState::new(),
            TEST_BASE_ADDRESS,
            DefaultArmSequence::create(),
        )
        .unwrap();
    }

    #[test]
    fn armv7a_core_halted() {
        let mut probe = MockProbe::new();
        let mut state = CortexAState::new();

        // Add expectations
        add_status_expectations(&mut probe, true);
        add_enable_itr_expectations(&mut probe);
        add_read_reg_expectations(&mut probe, 0, 0);
        add_read_fp_count_expectations(&mut probe);

        let mut dbgdscr = Dbgdscr(0);
        dbgdscr.set_halted(false);
        probe.expected_read(
            Dbgdscr::get_mmio_address_from_base(TEST_BASE_ADDRESS).unwrap(),
            dbgdscr.into(),
        );

        dbgdscr.set_halted(true);
        probe.expected_read(
            Dbgdscr::get_mmio_address_from_base(TEST_BASE_ADDRESS).unwrap(),
            dbgdscr.into(),
        );

        let mock_mem = Box::new(probe) as _;

        let mut armv7a = Armv7a::new(
            mock_mem,
            &mut state,
            TEST_BASE_ADDRESS,
            DefaultArmSequence::create(),
        )
        .unwrap();

        // First read false, second read true
        assert!(!armv7a.core_halted().unwrap());
        assert!(armv7a.core_halted().unwrap());
    }

    #[test]
    fn armv7a_wait_for_core_halted() {
        let mut probe = MockProbe::new();
        let mut state = CortexAState::new();

        // Add expectations
        add_status_expectations(&mut probe, true);
        add_enable_itr_expectations(&mut probe);
        add_read_reg_expectations(&mut probe, 0, 0);
        add_read_fp_count_expectations(&mut probe);

        let mut dbgdscr = Dbgdscr(0);
        dbgdscr.set_halted(false);
        probe.expected_read(
            Dbgdscr::get_mmio_address_from_base(TEST_BASE_ADDRESS).unwrap(),
            dbgdscr.into(),
        );

        dbgdscr.set_halted(true);
        probe.expected_read(
            Dbgdscr::get_mmio_address_from_base(TEST_BASE_ADDRESS).unwrap(),
            dbgdscr.into(),
        );

        let mock_mem = Box::new(probe) as _;

        let mut armv7a = Armv7a::new(
            mock_mem,
            &mut state,
            TEST_BASE_ADDRESS,
            DefaultArmSequence::create(),
        )
        .unwrap();

        // Should halt on second read
        armv7a
            .wait_for_core_halted(Duration::from_millis(100))
            .unwrap();
    }

    #[test]
    fn armv7a_status_running() {
        let mut probe = MockProbe::new();
        let mut state = CortexAState::new();

        // Add expectations
        add_status_expectations(&mut probe, true);
        add_enable_itr_expectations(&mut probe);
        add_read_reg_expectations(&mut probe, 0, 0);
        add_read_fp_count_expectations(&mut probe);

        let mut dbgdscr = Dbgdscr(0);
        dbgdscr.set_halted(false);
        probe.expected_read(
            Dbgdscr::get_mmio_address_from_base(TEST_BASE_ADDRESS).unwrap(),
            dbgdscr.into(),
        );

        let mock_mem = Box::new(probe) as _;

        let mut armv7a = Armv7a::new(
            mock_mem,
            &mut state,
            TEST_BASE_ADDRESS,
            DefaultArmSequence::create(),
        )
        .unwrap();

        // Should halt on second read
        assert_eq!(CoreStatus::Running, armv7a.status().unwrap());
    }

    #[test]
    fn armv7a_status_halted() {
        let mut probe = MockProbe::new();
        let mut state = CortexAState::new();

        // Add expectations
        add_status_expectations(&mut probe, true);
        add_enable_itr_expectations(&mut probe);
        add_read_reg_expectations(&mut probe, 0, 0);
        add_read_fp_count_expectations(&mut probe);

        let mut dbgdscr = Dbgdscr(0);
        dbgdscr.set_halted(true);
        probe.expected_read(
            Dbgdscr::get_mmio_address_from_base(TEST_BASE_ADDRESS).unwrap(),
            dbgdscr.into(),
        );
        add_read_fp_count_expectations(&mut probe);

        let mock_mem = Box::new(probe) as _;

        let mut armv7a = Armv7a::new(
            mock_mem,
            &mut state,
            TEST_BASE_ADDRESS,
            DefaultArmSequence::create(),
        )
        .unwrap();

        // Should halt on second read
        assert_eq!(
            CoreStatus::Halted(crate::HaltReason::Request),
            armv7a.status().unwrap()
        );
    }

    #[test]
    fn armv7a_read_core_reg_common() {
        const REG_VALUE: u32 = 0xABCD;

        let mut probe = MockProbe::new();
        let mut state = CortexAState::new();

        // Add expectations
        add_status_expectations(&mut probe, true);
        add_enable_itr_expectations(&mut probe);
        add_read_reg_expectations(&mut probe, 0, 0);
        add_read_fp_count_expectations(&mut probe);

        // Read register
        add_read_reg_expectations(&mut probe, 2, REG_VALUE);

        let mock_mem = Box::new(probe) as _;

        let mut armv7a = Armv7a::new(
            mock_mem,
            &mut state,
            TEST_BASE_ADDRESS,
            DefaultArmSequence::create(),
        )
        .unwrap();

        // First read will hit expectations
        assert_eq!(
            RegisterValue::from(REG_VALUE),
            armv7a.read_core_reg(RegisterId(2)).unwrap()
        );

        // Second read will cache, no new expectations
        assert_eq!(
            RegisterValue::from(REG_VALUE),
            armv7a.read_core_reg(RegisterId(2)).unwrap()
        );
    }

    #[test]
    fn armv7a_read_core_reg_pc() {
        const REG_VALUE: u32 = 0xABCD;

        let mut probe = MockProbe::new();
        let mut state = CortexAState::new();

        // Add expectations
        add_status_expectations(&mut probe, true);
        add_enable_itr_expectations(&mut probe);
        add_read_reg_expectations(&mut probe, 0, 0);
        add_read_fp_count_expectations(&mut probe);

        // Read PC
        add_read_pc_expectations(&mut probe, REG_VALUE);

        let mock_mem = Box::new(probe) as _;

        let mut armv7a = Armv7a::new(
            mock_mem,
            &mut state,
            TEST_BASE_ADDRESS,
            DefaultArmSequence::create(),
        )
        .unwrap();

        // First read will hit expectations
        assert_eq!(
            RegisterValue::from(REG_VALUE),
            armv7a.read_core_reg(RegisterId(15)).unwrap()
        );

        // Second read will cache, no new expectations
        assert_eq!(
            RegisterValue::from(REG_VALUE),
            armv7a.read_core_reg(RegisterId(15)).unwrap()
        );
    }

    #[test]
    fn armv7a_read_core_reg_cpsr() {
        const REG_VALUE: u32 = 0xABCD;

        let mut probe = MockProbe::new();
        let mut state = CortexAState::new();

        // Add expectations
        add_status_expectations(&mut probe, true);
        add_enable_itr_expectations(&mut probe);
        add_read_reg_expectations(&mut probe, 0, 0);
        add_read_fp_count_expectations(&mut probe);

        // Read CPSR
        add_read_cpsr_expectations(&mut probe, REG_VALUE);

        let mock_mem = Box::new(probe) as _;

        let mut armv7a = Armv7a::new(
            mock_mem,
            &mut state,
            TEST_BASE_ADDRESS,
            DefaultArmSequence::create(),
        )
        .unwrap();

        // First read will hit expectations
        assert_eq!(
            RegisterValue::from(REG_VALUE),
            armv7a.read_core_reg(RegisterId(16)).unwrap()
        );

        // Second read will cache, no new expectations
        assert_eq!(
            RegisterValue::from(REG_VALUE),
            armv7a.read_core_reg(RegisterId(16)).unwrap()
        );
    }

    #[test]
    fn armv7a_halt() {
        const REG_VALUE: u32 = 0xABCD;

        let mut probe = MockProbe::new();
        let mut state = CortexAState::new();

        // Add expectations
        add_status_expectations(&mut probe, false);

        // Write halt request
        let mut dbgdrcr = Dbgdrcr(0);
        dbgdrcr.set_hrq(true);
        probe.expected_write(
            Dbgdrcr::get_mmio_address_from_base(TEST_BASE_ADDRESS).unwrap(),
            dbgdrcr.into(),
        );

        // Wait for halted
        add_status_expectations(&mut probe, true);

        // Read status
        add_status_expectations(&mut probe, true);
        add_enable_itr_expectations(&mut probe);
        add_read_reg_expectations(&mut probe, 0, 0);
        add_read_fp_count_expectations(&mut probe);

        // Read PC
        add_read_pc_expectations(&mut probe, REG_VALUE);

        let mock_mem = Box::new(probe) as _;

        let mut armv7a = Armv7a::new(
            mock_mem,
            &mut state,
            TEST_BASE_ADDRESS,
            DefaultArmSequence::create(),
        )
        .unwrap();

        // Verify PC
        assert_eq!(
            REG_VALUE as u64,
            armv7a.halt(Duration::from_millis(100)).unwrap().pc
        );
    }

    #[test]
    fn armv7a_run() {
        let mut probe = MockProbe::new();
        let mut state = CortexAState::new();

        // Add expectations
        add_status_expectations(&mut probe, true);
        add_enable_itr_expectations(&mut probe);
        add_read_reg_expectations(&mut probe, 0, 0);
        add_read_fp_count_expectations(&mut probe);

        // Writeback r0
        add_set_r0_expectation(&mut probe, 0);

        // Write resume request
        let mut dbgdrcr = Dbgdrcr(0);
        dbgdrcr.set_rrq(true);
        probe.expected_write(
            Dbgdrcr::get_mmio_address_from_base(TEST_BASE_ADDRESS).unwrap(),
            dbgdrcr.into(),
        );

        // Wait for running
        add_status_expectations(&mut probe, false);

        // Read status
        add_status_expectations(&mut probe, false);

        let mock_mem = Box::new(probe) as _;

        let mut armv7a = Armv7a::new(
            mock_mem,
            &mut state,
            TEST_BASE_ADDRESS,
            DefaultArmSequence::create(),
        )
        .unwrap();

        armv7a.run().unwrap();
    }

    #[test]
    fn armv7a_available_breakpoint_units() {
        const BP_COUNT: u32 = 4;
        let mut probe = MockProbe::new();
        let mut state = CortexAState::new();

        // Add expectations
        add_status_expectations(&mut probe, true);
        add_enable_itr_expectations(&mut probe);
        add_read_reg_expectations(&mut probe, 0, 0);
        add_read_fp_count_expectations(&mut probe);

        // Read breakpoint count
        add_idr_expectations(&mut probe, BP_COUNT);

        let mock_mem = Box::new(probe) as _;

        let mut armv7a = Armv7a::new(
            mock_mem,
            &mut state,
            TEST_BASE_ADDRESS,
            DefaultArmSequence::create(),
        )
        .unwrap();

        assert_eq!(BP_COUNT, armv7a.available_breakpoint_units().unwrap());
    }

    #[test]
    fn armv7a_hw_breakpoints() {
        const BP_COUNT: u32 = 4;
        const BP1: u64 = 0x2345;
        const BP2: u64 = 0x8000_0000;
        let mut probe = MockProbe::new();
        let mut state = CortexAState::new();

        // Add expectations
        add_status_expectations(&mut probe, true);
        add_enable_itr_expectations(&mut probe);
        add_read_reg_expectations(&mut probe, 0, 0);
        add_read_fp_count_expectations(&mut probe);

        // Read breakpoint count
        add_idr_expectations(&mut probe, BP_COUNT);

        // Read BP values and controls
        probe.expected_read(
            Dbgbvr::get_mmio_address_from_base(TEST_BASE_ADDRESS).unwrap(),
            BP1 as u32,
        );
        probe.expected_read(
            Dbgbcr::get_mmio_address_from_base(TEST_BASE_ADDRESS).unwrap(),
            1,
        );

        probe.expected_read(
            Dbgbvr::get_mmio_address_from_base(TEST_BASE_ADDRESS).unwrap() + 4,
            BP2 as u32,
        );
        probe.expected_read(
            Dbgbcr::get_mmio_address_from_base(TEST_BASE_ADDRESS).unwrap() + 4,
            1,
        );

        probe.expected_read(
            Dbgbvr::get_mmio_address_from_base(TEST_BASE_ADDRESS).unwrap() + (2 * 4),
            0,
        );
        probe.expected_read(
            Dbgbcr::get_mmio_address_from_base(TEST_BASE_ADDRESS).unwrap() + (2 * 4),
            0,
        );

        probe.expected_read(
            Dbgbvr::get_mmio_address_from_base(TEST_BASE_ADDRESS).unwrap() + (3 * 4),
            0,
        );
        probe.expected_read(
            Dbgbcr::get_mmio_address_from_base(TEST_BASE_ADDRESS).unwrap() + (3 * 4),
            0,
        );

        let mock_mem = Box::new(probe) as _;

        let mut armv7a = Armv7a::new(
            mock_mem,
            &mut state,
            TEST_BASE_ADDRESS,
            DefaultArmSequence::create(),
        )
        .unwrap();

        let results = armv7a.hw_breakpoints().unwrap();
        assert_eq!(Some(BP1), results[0]);
        assert_eq!(Some(BP2), results[1]);
        assert_eq!(None, results[2]);
        assert_eq!(None, results[3]);
    }

    #[test]
    fn armv7a_set_hw_breakpoint() {
        const BP_VALUE: u64 = 0x2345;
        let mut probe = MockProbe::new();
        let mut state = CortexAState::new();

        // Add expectations
        add_status_expectations(&mut probe, true);
        add_enable_itr_expectations(&mut probe);
        add_read_reg_expectations(&mut probe, 0, 0);
        add_read_fp_count_expectations(&mut probe);

        // Update BP value and control
        let mut dbgbcr = Dbgbcr(0);
        // Match on all modes
        dbgbcr.set_hmc(true);
        dbgbcr.set_pmc(0b11);
        // Match on all bytes
        dbgbcr.set_bas(0b1111);
        // Enable
        dbgbcr.set_e(true);

        probe.expected_write(
            Dbgbvr::get_mmio_address_from_base(TEST_BASE_ADDRESS).unwrap(),
            BP_VALUE as u32,
        );
        probe.expected_write(
            Dbgbcr::get_mmio_address_from_base(TEST_BASE_ADDRESS).unwrap(),
            dbgbcr.into(),
        );

        let mock_mem = Box::new(probe) as _;

        let mut armv7a = Armv7a::new(
            mock_mem,
            &mut state,
            TEST_BASE_ADDRESS,
            DefaultArmSequence::create(),
        )
        .unwrap();

        armv7a.set_hw_breakpoint(0, BP_VALUE).unwrap();
    }

    #[test]
    fn armv7a_clear_hw_breakpoint() {
        let mut probe = MockProbe::new();
        let mut state = CortexAState::new();

        // Add expectations
        add_status_expectations(&mut probe, true);
        add_enable_itr_expectations(&mut probe);
        add_read_reg_expectations(&mut probe, 0, 0);
        add_read_fp_count_expectations(&mut probe);

        // Update BP value and control
        probe.expected_write(
            Dbgbvr::get_mmio_address_from_base(TEST_BASE_ADDRESS).unwrap(),
            0,
        );
        probe.expected_write(
            Dbgbcr::get_mmio_address_from_base(TEST_BASE_ADDRESS).unwrap(),
            0,
        );

        let mock_mem = Box::new(probe) as _;

        let mut armv7a = Armv7a::new(
            mock_mem,
            &mut state,
            TEST_BASE_ADDRESS,
            DefaultArmSequence::create(),
        )
        .unwrap();

        armv7a.clear_hw_breakpoint(0).unwrap();
    }

    #[test]
    fn armv7a_read_word_32() {
        const MEMORY_VALUE: u32 = 0xBA5EBA11;
        const MEMORY_ADDRESS: u64 = 0x12345678;

        let mut probe = MockProbe::new();
        let mut state = CortexAState::new();

        // Add expectations
        add_status_expectations(&mut probe, true);
        add_enable_itr_expectations(&mut probe);
        add_read_reg_expectations(&mut probe, 0, 0);
        add_read_fp_count_expectations(&mut probe);

        // Read memory
        add_read_memory_expectations(&mut probe, MEMORY_ADDRESS, MEMORY_VALUE);

        let mock_mem = Box::new(probe) as _;

        let mut armv7a = Armv7a::new(
            mock_mem,
            &mut state,
            TEST_BASE_ADDRESS,
            DefaultArmSequence::create(),
        )
        .unwrap();

        assert_eq!(MEMORY_VALUE, armv7a.read_word_32(MEMORY_ADDRESS).unwrap());
    }

    #[test]
    fn armv7a_read_word_8() {
        const MEMORY_VALUE: u32 = 0xBA5EBA11;
        const MEMORY_ADDRESS: u64 = 0x12345679;
        const MEMORY_WORD_ADDRESS: u64 = 0x12345678;

        let mut probe = MockProbe::new();
        let mut state = CortexAState::new();

        // Add expectations
        add_status_expectations(&mut probe, true);
        add_enable_itr_expectations(&mut probe);
        add_read_reg_expectations(&mut probe, 0, 0);
        add_read_fp_count_expectations(&mut probe);

        // Read memory
        add_read_memory_expectations(&mut probe, MEMORY_WORD_ADDRESS, MEMORY_VALUE);

        let mock_mem = Box::new(probe) as _;

        let mut armv7a = Armv7a::new(
            mock_mem,
            &mut state,
            TEST_BASE_ADDRESS,
            DefaultArmSequence::create(),
        )
        .unwrap();

        assert_eq!(0xBA, armv7a.read_word_8(MEMORY_ADDRESS).unwrap());
    }
}<|MERGE_RESOLUTION|>--- conflicted
+++ resolved
@@ -19,19 +19,11 @@
         core::armv7a_debug_regs::*, memory::adi_v5_memory_interface::ArmProbe,
         sequences::ArmDebugSequence, ArmError,
     },
-<<<<<<< HEAD
-    core::{CoreInterface, MemoryMappedRegister, RegisterFile, RegisterValue},
-    error::Error,
-    memory::valid_32bit_address,
-    Architecture, CoreInformation, CoreStatus, CoreType, InstructionSet, MemoryInterface,
-    RegisterId,
-=======
     core::{CoreRegisters, MemoryMappedRegister, RegisterId, RegisterValue},
     error::Error,
     memory::valid_32bit_address,
     Architecture, CoreInformation, CoreInterface, CoreRegister, CoreStatus, CoreType,
     InstructionSet, MemoryInterface,
->>>>>>> 2c10e34a
 };
 use anyhow::Result;
 use num_traits::Zero;
@@ -820,16 +812,6 @@
 
         self.sequence
             .debug_core_stop(&mut *self.memory, CoreType::Armv7a)?;
-
-        Ok(())
-    }
-
-    fn reset_catch_clear(&mut self) -> Result<(), Error> {
-        self.sequence.reset_catch_clear(
-            &mut *self.memory,
-            crate::CoreType::Armv7a,
-            Some(self.base_address),
-        )?;
 
         Ok(())
     }
